--- conflicted
+++ resolved
@@ -21,11 +21,7 @@
 import threading
 import uuid
 
-<<<<<<< HEAD
-from six.moves import range
-=======
 from six.moves import range  # pylint: disable=redefined-builtin
->>>>>>> bd53bbce
 
 from tensorflow.python.framework import dtypes
 from tensorflow.python.framework import ops
