--- conflicted
+++ resolved
@@ -2,12 +2,8 @@
   global:
     *tensorflow*;
     *perftools*gputools*;
-<<<<<<< HEAD
     *TF_*;
-=======
-    TF_*;
-    TFE_*;
->>>>>>> ec9480d4
+    *TFE_*;
     *nsync_*;
   local:
     *;
