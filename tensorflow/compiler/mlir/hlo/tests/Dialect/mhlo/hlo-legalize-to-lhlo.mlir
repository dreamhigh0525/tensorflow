// RUN: mlir-hlo-opt -hlo-legalize-to-lhlo -buffer-hoisting \
// RUN: -buffer-deallocation -split-input-file -cse %s \
// RUN: | FileCheck %s

// CHECK-LABEL: func @attrs
func @attrs_copy(%operand: tensor<2x2xf32>) -> tensor<2x2xf32> {
  %result = "mhlo.exponential"(%operand)
      {some_attr_1 = "exp.1", some_attr_2 = dense<1> : tensor<1xi64>}
      : (tensor<2x2xf32>) -> tensor<2x2xf32>
  // CHECK: "lmhlo.exponential"(%{{.*}}, %{{.*}}) {some_attr_1 = "exp.1", some_attr_2 = dense<1> : tensor<1xi64>}
  return %result : tensor<2x2xf32>
}

// -----

func @return_func(%arg0: tensor<4xf32>) -> tensor<4xf32> {
  return %arg0 : tensor<4xf32>
}
//      CHECK: (%[[ARG0:.*]]: [[TYPE:.*]]) -> [[TYPE]]
// CHECK-NEXT: return %[[ARG0]]

// -----

// CHECK-LABEL: func @func_op_long
func @func_op_long(%arg0: tensor<4xf32>, %arg1: tensor<4xf32>) -> tensor<4xf32> {
  %1 = mhlo.maximum %arg0, %arg1 : tensor<4xf32>
  %2 = mhlo.add %arg0, %1 : tensor<4xf32>
  %3 = mhlo.minimum %arg0, %arg1 : tensor<4xf32>
  %4 = mhlo.subtract %arg1, %3 : tensor<4xf32>
  %5 = mhlo.multiply %2, %4 : tensor<4xf32>
  return %5 : tensor<4xf32>
}
//       CHECK: (%[[NEW_ARG0:.*]]: memref<4xf32>, %[[NEW_ARG1:.*]]: memref<4xf32>) -> memref<4xf32>
//  CHECK-NEXT: %[[MAX_RESULT:.*]] = memref.alloc() : memref<4xf32>
//  CHECK-NEXT: "lmhlo.maximum"(%[[NEW_ARG0]], %[[NEW_ARG1]], %[[MAX_RESULT]])
//  CHECK-NEXT: %[[ADD_RESULT:.*]] = memref.alloc() : memref<4xf32>
//  CHECK-NEXT: "lmhlo.add"(%[[NEW_ARG0]], %[[MAX_RESULT]], %[[ADD_RESULT]])
//  CHECK-NEXT: memref.dealloc %[[MAX_RESULT]] : memref<4xf32>
//  CHECK-NEXT: %[[MIN_RESULT:.*]] = memref.alloc() : memref<4xf32>
//  CHECK-NEXT: "lmhlo.minimum"(%[[NEW_ARG0]], %[[NEW_ARG1]], %[[MIN_RESULT]])
//  CHECK-NEXT: %[[SUB_RESULT:.*]] = memref.alloc() : memref<4xf32>
//  CHECK-NEXT: "lmhlo.subtract"(%[[NEW_ARG1]], %[[MIN_RESULT]], %[[SUB_RESULT]])
//  CHECK-NEXT: memref.dealloc %[[MIN_RESULT]] : memref<4xf32>
//  CHECK-NEXT: %[[MUL_RESULT:.*]] = memref.alloc() : memref<4xf32>
//  CHECK-NEXT: "lmhlo.multiply"(%[[ADD_RESULT]], %[[SUB_RESULT]], %[[MUL_RESULT]])
//  CHECK-NEXT: memref.dealloc %[[SUB_RESULT]] : memref<4xf32>
//  CHECK-NEXT: memref.dealloc %[[ADD_RESULT]] : memref<4xf32>
//  CHECK-NEXT: return %[[MUL_RESULT]] : memref<4xf32>

// -----

// CHECK-LABEL: func @fusion
func @fusion(%multiplier: tensor<2x2xf32>, %summand_1: tensor<2x2xf32>,
             %summand_2: tensor<2x2xf32>) -> tensor<2x2xf32> {
  // CHECK: (%{{.*}}: {{.*}}, {{.*}}: {{.*}}, {{.*}}: {{.*}})
  // CHECK-NEXT:  %[[ADD_RESULT:.*]] = memref.alloc() : memref<2x2xf32>
  %sum = "mhlo.add"(%summand_1, %summand_2)
      : (tensor<2x2xf32>, tensor<2x2xf32>) -> tensor<2x2xf32>
  // CHECK-NEXT: "lmhlo.add"(%{{.*}}, %{{.*}}, %[[ADD_RESULT]])
  // CHECK-NEXT:  %[[MUL_RESULT:.*]] = memref.alloc() : memref<2x2xf32>
  %result = "mhlo.multiply"(%sum, %multiplier)
      : (tensor<2x2xf32>, tensor<2x2xf32>) -> tensor<2x2xf32>
  // CHECK-NEXT: "lmhlo.multiply"(%[[ADD_RESULT]], %{{.*}}, %[[MUL_RESULT]])
  // CHECK-NEXT:  memref.dealloc %[[ADD_RESULT]] : memref<2x2xf32>
  // CHECK-NEXT:  return %[[MUL_RESULT]] : memref<2x2xf32>
  return %result : tensor<2x2xf32>
}

// -----

// CHECK-LABEL: func @copy
func @copy(%operand: tensor<2x2xf32>) -> tensor<2x2xf32> {
  %result = "mhlo.copy"(%operand) : (tensor<2x2xf32>) -> tensor<2x2xf32>
  // TODO(herhut): An explicit copy should not be removed.
  // TODO-CHECK: "lmhlo.copy"(%{{.*}}, %{{.*}})
  return %result : tensor<2x2xf32>
}

// -----

// CHECK-LABEL: func @exp
func @exp(%operand: tensor<2x2xf32>) -> tensor<2x2xf32> {
  %result = "mhlo.exponential"(%operand) : (tensor<2x2xf32>) -> tensor<2x2xf32>
  // CHECK: "lmhlo.exponential"(%{{.*}}, %{{.*}})
  return %result : tensor<2x2xf32>
}

// -----

// CHECK-LABEL: func @expm1
func @expm1(%operand: tensor<2x2xf32>) -> tensor<2x2xf32> {
  %result = "mhlo.exponential_minus_one"(%operand) : (tensor<2x2xf32>) -> tensor<2x2xf32>
  // CHECK: "lmhlo.exponential_minus_one"(%{{.*}}, %{{.*}})
  return %result : tensor<2x2xf32>
}

// -----

// CHECK-LABEL: func @log
func @log(%operand: tensor<2x2xf32>) -> tensor<2x2xf32> {
  %result = "mhlo.log"(%operand) : (tensor<2x2xf32>) -> tensor<2x2xf32>
  // CHECK: "lmhlo.log"(%{{.*}}, %{{.*}})
  return %result : tensor<2x2xf32>
}

// -----

// CHECK-LABEL: func @select
func @select(%pred: tensor<2x2xi1>, %lhs: tensor<2x2xf32>,
             %rhs: tensor<2x2xf32>) -> tensor<2x2xf32> {
  %result = "mhlo.select"(%pred, %lhs, %rhs)
      : (tensor<2x2xi1>, tensor<2x2xf32>, tensor<2x2xf32>) -> tensor<2x2xf32>
  // CHECK: "lmhlo.select"(%{{.*}}, %{{.*}}, %{{.*}}, %{{.*}})
  return %result : tensor<2x2xf32>
}

// -----

// CHECK-LABEL: func @compare
func @compare(%lhs: tensor<2x2xf32>, %rhs: tensor<2x2xf32>) -> tensor<2x2xi1> {
  %result = "mhlo.compare"(%lhs, %rhs)
      {comparison_direction = "EQ"}
      : (tensor<2x2xf32>, tensor<2x2xf32>) -> tensor<2x2xi1>
  // CHECK: "lmhlo.compare"(%{{.*}}, %{{.*}}, %{{.*}}) {comparison_direction = "EQ"}
  return %result : tensor<2x2xi1>
}

// -----

// CHECK-LABEL: func @broadcast
func @broadcast(%operand: tensor<5xf32>) -> tensor<10x5xf32> {
  %result = "mhlo.broadcast_in_dim"(%operand)
      {broadcast_dimensions = dense<1> : tensor<1xi64>}
        : (tensor<5xf32>) -> tensor<10x5xf32>
  // CHECK: "lmhlo.broadcast_in_dim"(%{{.*}}, %{{.*}}) {broadcast_dimensions = dense<1> : tensor<1xi64>}
  return %result : tensor<10x5xf32>
}

// -----

// CHECK-LABEL: func @complex
func @complex(%real: tensor<2x2xf32>, %imag: tensor<2x2xf32>)
    -> tensor<2x2xcomplex<f32>> {
  %result = "mhlo.complex"(%real, %imag)
      : (tensor<2x2xf32>, tensor<2x2xf32>) -> tensor<2x2xcomplex<f32>>
  // CHECK: "lmhlo.complex"(%{{.*}}, %{{.*}})
  return %result : tensor<2x2xcomplex<f32>>
}

// -----

// CHECK-LABEL: func @complex_dyn
func @complex_dyn(%real: tensor<?xf32>, %imag: tensor<?xf32>)
    -> tensor<?xcomplex<f32>> {
  %result = "mhlo.complex"(%real, %imag)
      : (tensor<?xf32>, tensor<?xf32>) -> tensor<?xcomplex<f32>>
  // CHECK: "lmhlo.complex"(%{{.*}}, %{{.*}})
  return %result : tensor<?xcomplex<f32>>
}

// -----

// CHECK-LABEL: func @real
func @real(%operand: tensor<2x2xcomplex<f32>>) -> tensor<2x2xf32> {
  %result = "mhlo.real"(%operand)
      : (tensor<2x2xcomplex<f32>>) -> tensor<2x2xf32>
  // CHECK: "lmhlo.real"(%{{.*}}, %{{.*}})
  return %result : tensor<2x2xf32>
}

// -----

// CHECK-LABEL: func @real_dyn
func @real_dyn(%operand: tensor<?xcomplex<f32>>) -> tensor<?xf32> {
  %result = "mhlo.real"(%operand)
      : (tensor<?xcomplex<f32>>) -> tensor<?xf32>
  // CHECK: "lmhlo.real"(%{{.*}}, %{{.*}})
  return %result : tensor<?xf32>
}

// -----

// CHECK-LABEL: func @imag
func @imag(%operand: tensor<2x2xcomplex<f32>>) -> tensor<2x2xf32> {
  %result = "mhlo.imag"(%operand)
      : (tensor<2x2xcomplex<f32>>) -> tensor<2x2xf32>
  // CHECK: "lmhlo.imag"(%{{.*}}, %{{.*}})
  return %result : tensor<2x2xf32>
}

// -----

// CHECK-LABEL: func @gather
func @gather(%operand: tensor<13x7xf32>, %idxs: tensor<5xi32>)
    -> tensor<5x7xf32> {
  %result = "mhlo.gather"(%operand, %idxs) {
    dimension_numbers = #mhlo.gather<
      collapsed_slice_dims = [0],
      index_vector_dim = 1,
      offset_dims = [1],
      start_index_map = [0],
    >,
    indices_are_sorted = false,
    slice_sizes = dense<[1, 7]> : tensor<2xi64>
  } : (tensor<13x7xf32>, tensor<5xi32>) -> tensor<5x7xf32>
  // CHECK: "lmhlo.gather"(%{{.*}}, %{{.*}}, %{{.*}})
  return %result : tensor<5x7xf32>
}

// -----

// CHECK-LABEL: func @imag_dyn
func @imag_dyn(%operand: tensor<?xcomplex<f32>>) -> tensor<?xf32> {
  %result = "mhlo.imag"(%operand)
      : (tensor<?xcomplex<f32>>) -> tensor<?xf32>
  // CHECK: "lmhlo.imag"(%{{.*}}, %{{.*}})
  return %result : tensor<?xf32>
}

// -----

// CHECK-LABEL: func @iota
// TODO(herhut): Dummy should not be required here.
func @iota(%dummy: tensor<?xf32>) -> tensor<10xi32> {
  %result = "mhlo.iota"()
      {iota_dimension = 0 : i64} : () -> tensor<10xi32>
  // CHECK: "lmhlo.iota"(%{{.*}}) {iota_dimension = 0 : i64}
  return %result : tensor<10xi32>
}

// -----

// CHECK-LABEL: func @abs
func @abs(%operand: tensor<2x2xf32>) -> tensor<2x2xf32> {
  %result = "mhlo.abs"(%operand)
      : (tensor<2x2xf32>) -> tensor<2x2xf32>
  // CHECK: "lmhlo.abs"(%{{.*}}, %{{.*}})
  return %result : tensor<2x2xf32>
}

// -----

// CHECK-LABEL: func @and
func @and(%operand0: tensor<2x2xi32>, %operand1: tensor<2x2xi32>)
    -> tensor<2x2xi32> {
  %result = "mhlo.and"(%operand0, %operand1)
      : (tensor<2x2xi32>, tensor<2x2xi32>) -> tensor<2x2xi32>
  // CHECK: "lmhlo.and"(%{{.*}}, %{{.*}}, %{{.*}})
  return %result : tensor<2x2xi32>
}

// -----

// CHECK-LABEL: func @ceil
func @ceil(%operand: tensor<2x2xf32>) -> tensor<2x2xf32> {
  %result = "mhlo.ceil"(%operand)
      : (tensor<2x2xf32>) -> tensor<2x2xf32>
  // CHECK: "lmhlo.ceil"(%{{.*}}, %{{.*}})
  return %result : tensor<2x2xf32>
}

// -----

// CHECK-LABEL: func @convert
func @convert(%operand: tensor<2x2xf32>) -> tensor<2x2xi32> {
  %result = "mhlo.convert"(%operand)
      : (tensor<2x2xf32>) -> tensor<2x2xi32>
  // CHECK: "lmhlo.convert"(%{{.*}}, %{{.*}})
  return %result : tensor<2x2xi32>
}

// -----

// CHECK-LABEL: func @cos
func @cos(%operand: tensor<2x2xf32>) -> tensor<2x2xf32> {
  %result = "mhlo.cosine"(%operand)
      : (tensor<2x2xf32>) -> tensor<2x2xf32>
  // CHECK: "lmhlo.cosine"(%{{.*}}, %{{.*}})
  return %result : tensor<2x2xf32>
}

// -----

// CHECK-LABEL: func @floor
func @floor(%operand: tensor<2x2xf32>) -> tensor<2x2xf32> {
  %result = "mhlo.floor"(%operand)
      : (tensor<2x2xf32>) -> tensor<2x2xf32>
  // CHECK: "lmhlo.floor"(%{{.*}}, %{{.*}})
  return %result : tensor<2x2xf32>
}

// -----

// CHECK-LABEL: func @neg
func @neg(%operand: tensor<2x2xf32>) -> tensor<2x2xf32> {
  %result = "mhlo.negate"(%operand)
      : (tensor<2x2xf32>) -> tensor<2x2xf32>
  // CHECK: "lmhlo.negate"(%{{.*}}, %{{.*}})
  return %result : tensor<2x2xf32>
}

// -----

// CHECK-LABEL: func @not
func @not(%operand: tensor<2x2xi32>) -> tensor<2x2xi32> {
  %result = "mhlo.not"(%operand)
      : (tensor<2x2xi32>) -> tensor<2x2xi32>
  // CHECK: "lmhlo.not"(%{{.*}}, %{{.*}})
  return %result : tensor<2x2xi32>
}

// -----

// CHECK-LABEL: func @or
func @or(%operand0: tensor<2x2xi32>, %operand1: tensor<2x2xi32>)
    -> tensor<2x2xi32> {
  %result = "mhlo.or"(%operand0, %operand1)
      : (tensor<2x2xi32>, tensor<2x2xi32>) -> tensor<2x2xi32>
  // CHECK: "lmhlo.or"(%{{.*}}, %{{.*}}, %{{.*}})
  return %result : tensor<2x2xi32>
}

// -----

// CHECK-LABEL: func @rsqrt
func @rsqrt(%operand: tensor<2x2xf32>) -> tensor<2x2xf32> {
  %result = "mhlo.rsqrt"(%operand)
      : (tensor<2x2xf32>) -> tensor<2x2xf32>
  // CHECK: "lmhlo.rsqrt"(%{{.*}}, %{{.*}})
  return %result : tensor<2x2xf32>
}

// -----

// CHECK-LABEL: func @sign
func @sign(%operand: tensor<2x2xf32>) -> tensor<2x2xf32> {
  %result = "mhlo.sign"(%operand)
      : (tensor<2x2xf32>) -> tensor<2x2xf32>
  // CHECK: "lmhlo.sign"(%{{.*}}, %{{.*}})
  return %result : tensor<2x2xf32>
}

// -----

// CHECK-LABEL: func @sqrt
func @sqrt(%operand: tensor<2x2xf32>) -> tensor<2x2xf32> {
  %result = "mhlo.sqrt"(%operand)
      : (tensor<2x2xf32>) -> tensor<2x2xf32>
  // CHECK: "lmhlo.sqrt"(%{{.*}}, %{{.*}})
  return %result : tensor<2x2xf32>
}

// -----

// CHECK-LABEL: func @shift_left
func @shift_left(%lhs: tensor<2x2xi32>, %rhs: tensor<2x2xi32>)
    -> tensor<2x2xi32> {
  %result = "mhlo.shift_left"(%lhs, %rhs)
      : (tensor<2x2xi32>, tensor<2x2xi32>) -> tensor<2x2xi32>
  // CHECK: "lmhlo.shift_left"(%{{.*}}, %{{.*}})
  return %result : tensor<2x2xi32>
}

// -----

// CHECK-LABEL: func @shift_right_arithmetic
func @shift_right_arithmetic(%lhs: tensor<2x2xi32>, %rhs: tensor<2x2xi32>)
    -> tensor<2x2xi32> {
  %result = "mhlo.shift_right_arithmetic"(%lhs, %rhs)
      : (tensor<2x2xi32>, tensor<2x2xi32>) -> tensor<2x2xi32>
  // CHECK: "lmhlo.shift_right_arithmetic"(%{{.*}}, %{{.*}})
  return %result : tensor<2x2xi32>
}

// -----

// CHECK-LABEL: func @shift_right_logical
func @shift_right_logical(%lhs: tensor<2x2xi32>, %rhs: tensor<2x2xi32>)
    -> tensor<2x2xi32> {
  %result = "mhlo.shift_right_logical"(%lhs, %rhs)
      : (tensor<2x2xi32>, tensor<2x2xi32>) -> tensor<2x2xi32>
  // CHECK: "lmhlo.shift_right_logical"(%{{.*}}, %{{.*}})
  return %result : tensor<2x2xi32>
}

// -----

// CHECK-LABEL: func @tanh
func @tanh(%operand: tensor<2x2xf32>) -> tensor<2x2xf32> {
  %result = "mhlo.tanh"(%operand)
      : (tensor<2x2xf32>) -> tensor<2x2xf32>
  // CHECK: "lmhlo.tanh"(%{{.*}}, %{{.*}})
  return %result : tensor<2x2xf32>
}

// -----

// CHECK-LABEL: func @remainder
func @remainder(%lhs: tensor<2x2xf32>, %rhs: tensor<2x2xf32>)
    -> tensor<2x2xf32> {
  %result = "mhlo.remainder"(%lhs, %rhs)
      : (tensor<2x2xf32>, tensor<2x2xf32>) -> tensor<2x2xf32>
  // CHECK: "lmhlo.remainder"(%{{.*}}, %{{.*}}, %{{.*}})
  return %result : tensor<2x2xf32>
}

// -----

// CHECK-LABEL: func @xor
func @xor(%operand0: tensor<2x2xi32>, %operand1: tensor<2x2xi32>)
    -> tensor<2x2xi32> {
  %result = "mhlo.xor"(%operand0, %operand1)
      : (tensor<2x2xi32>, tensor<2x2xi32>) -> tensor<2x2xi32>
  // CHECK: "lmhlo.xor"(%{{.*}}, %{{.*}})
  return %result : tensor<2x2xi32>
}

// -----

// Dynamic shape binary element-wise operation.
// CHECK-LABEL: func @add_dyn
func @add_dyn(%lhs: tensor<?x?xf32>, %rhs: tensor<?x?xf32>) -> tensor<?x?xf32> {
  %result = "mhlo.add"(%lhs, %rhs)
      : (tensor<?x?xf32>, tensor<?x?xf32>) -> tensor<?x?xf32>
  // CHECK: %[[SHAPE:.*]] = shape.shape_of %[[INPUT:.*]] : tensor<?x?xf32> -> tensor<2xindex>
  // CHECK: %[[C0:.*]] = arith.constant 0
  // CHECK: %[[EE0:.*]] = tensor.extract %[[SHAPE]][%[[C0]]] : tensor<2xindex>
  // CHECK: %[[C1:.*]] = arith.constant 1
  // CHECK: %[[EE1:.*]] = tensor.extract %[[SHAPE]][%[[C1]]] : tensor<2xindex>
  // CHECK: %[[RESULT:.*]] = memref.alloc(%[[EE0]], %[[EE1]])
  // CHECK: "lmhlo.add"(%arg0, %arg1, %[[RESULT]]) : (memref<?x?xf32>, memref<?x?xf32>, memref<?x?xf32>) -> ()
  return %result : tensor<?x?xf32>
  // CHECK: return %[[RESULT]]
}

// -----

// Dynamic shape unary element-wise operation.
// CHECK-LABEL: func @tanh_dyn
func @tanh_dyn(%arg0: tensor<?x?xf32>) -> tensor<?x?xf32> {
  %result = "mhlo.tanh"(%arg0)
      : (tensor<?x?xf32>) -> tensor<?x?xf32>
  // CHECK: %[[SHAPE:.*]] = shape.shape_of %[[INPUT:.*]] : tensor<?x?xf32> -> tensor<2xindex>
  // CHECK: %[[C0:.*]] = arith.constant 0
  // CHECK: %[[EE0:.*]] = tensor.extract %[[SHAPE]][%[[C0]]] : tensor<2xindex>
  // CHECK: %[[C1:.*]] = arith.constant 1
  // CHECK: %[[EE1:.*]] = tensor.extract %[[SHAPE]][%[[C1]]] : tensor<2xindex>
  // CHECK: %[[RESULT:.*]] = memref.alloc(%[[EE0]], %[[EE1]])
  // CHECK: "lmhlo.tanh"(%arg0, %[[RESULT]]) : (memref<?x?xf32>, memref<?x?xf32>) -> ()
  return %result : tensor<?x?xf32>
  // CHECK: return %[[RESULT]]
}

// -----

// CHECK-LABEL: func @dot
func @dot(%arg0: tensor<1024x1024xf32>) -> tensor<1024x1024xf32> {
// CHECK-SAME: (%[[ARG0:.*]]: [[TYPE:.*]]) -> [[TYPE]]
// CHECK-NEXT: %[[ALLOC:.*]] = memref.alloc
//      CHECK: "lmhlo.dot"(%[[ARG0]], %[[ARG0]], %[[ALLOC]]) {
//      CHECK:  dot_dimension_numbers =
//      CHECK-NOT:    lhs_batching_dimensions =
//      CHECK-NOT:    rhs_batching_dimensions =
//      CHECK-SAME:   lhs_contracting_dimensions = [1]
//      CHECK-SAME:   rhs_contracting_dimensions = [0]
  %dot = "mhlo.dot"(%arg0, %arg0)
          : (tensor<1024x1024xf32>, tensor<1024x1024xf32>)
              -> tensor<1024x1024xf32>
// CHECK: return %[[ALLOC]]
  return %dot : tensor<1024x1024xf32>
}

// -----

// CHECK-LABEL: func @conv
func @conv(%input: tensor<3x5x5x3xf32>, %filter : tensor<2x2x3x4xf32>)
    -> tensor<3x5x5x4xf32> {
  %c0 = arith.constant 0 : index
  // CHECK: %[[OUT:.*]] = memref.alloc() : memref<3x5x5x4xf32>
  // CHECK: lmhlo.convolution(%{{.+}}, %{{.+}}, %[[OUT]])
  // CHECK-SAME{LITERAL}: window = {stride = [2, 1], pad = [[0, 1], [0, 1]], rhs_dilate = [1, 2]}
  %out = "mhlo.convolution"(%filter, %input) {
    batch_group_count = 1 : i64,
    dimension_numbers = #mhlo.conv<raw
      input_batch_dimension = 0,
      input_feature_dimension = 3,
      input_spatial_dimensions = [1, 2],
      kernel_input_feature_dimension = 2,
      kernel_output_feature_dimension = 3,
      kernel_spatial_dimensions = [0, 1],
      output_batch_dimension = 0,
      output_feature_dimension = 3,
      output_spatial_dimensions = [1, 2]
    >,
    feature_group_count = 1 : i64,
    padding = dense<[[0, 1], [0, 1]]> : tensor<2x2xi64>,
    rhs_dilation = dense<[1, 2]> : tensor<2xi64>,
    window_strides = dense<[2, 1]> : tensor<2xi64>
  } : (tensor<2x2x3x4xf32>, tensor<3x5x5x3xf32>) -> tensor<3x5x5x4xf32>
  return %out : tensor<3x5x5x4xf32>
}

// -----

// CHECK-LABEL: func @reduce
func @reduce(%arg0: tensor<1x8xf32>, %arg1: tensor<f32>) -> tensor<1xf32> {
  // CHECK: %[[OUT:.*]] = memref.alloc() : memref<1xf32>
  // CHECK:  "lmhlo.reduce"(%{{.+}}, %{{.+}}, %[[OUT]]) ({
  // CHECK:  ^bb0(%[[ARG1:.*]]: memref<f32>, %[[ARG2:.*]]: memref<f32>,
  // CHECK-SAME:  %[[ARG3:.*]]: memref<f32>):
  // CHECK:    %[[TMP:.*]] = memref.alloc() : memref<f32>
  // CHECK:    "lmhlo.add"(%[[ARG1]], %[[ARG2]], %[[TMP]])
  // CHECK:    "lmhlo.copy"(%[[TMP]], %[[ARG3]])
  // CHECK:    "lmhlo.terminator"() : () -> ()
  // CHECK:  }) {dimensions = dense<1> : tensor<1xi64>}
  // CHECK-SAME: : (memref<1x8xf32>, memref<f32>, memref<1xf32>) -> ()
  %0 = "mhlo.reduce"(%arg0, %arg1) ({
  ^bb0(%arg2: tensor<f32>, %arg3: tensor<f32>):
    %1 = mhlo.add %arg2, %arg3 : tensor<f32>
    "mhlo.return"(%1) : (tensor<f32>) -> ()
  }) {dimensions = dense<1> : tensor<1xi64>}
      : (tensor<1x8xf32>, tensor<f32>) -> tensor<1xf32>
  return %0 : tensor<1xf32>
}

// -----

// CHECK-LABEL: func @reduce_multiple_operand
func @reduce_multiple_operand(%arg0: tensor<1x8xf32>, %arg1: tensor<1x8xi32>, %arg2: tensor<f32>, %arg3: tensor<i32>) -> 
  (tensor<1xf32>, tensor<1xi32>) {
  // CHECK: %[[OUT_F:.*]] = memref.alloc() : memref<1xf32>
  // CHECK: %[[OUT_I:.*]] = memref.alloc() : memref<1xi32>
  // CHECK: "lmhlo.reduce"(%{{.+}}, %{{.+}}, %{{.+}}, %{{.+}}, %[[OUT_F]], %[[OUT_I]]) ({
  // CHECK:  ^bb0(%[[ARG1:.*]]: memref<f32>, %[[ARG2:.*]]: memref<i32>, %[[ARG3:.*]]: memref<f32>, %[[ARG4:.*]]: memref<i32>,
  // CHECK-SAME:  %[[ARG5:.*]]: memref<f32>, %[[ARG6:.*]]: memref<i32>):
  // CHECK:    %[[TMP_OUT0:.*]] = memref.alloc() : memref<f32>
  // CHECK:    "lmhlo.add"(%[[ARG1]], %[[ARG3]], %[[TMP_OUT0]])
  // CHECK:    %[[TMP_OUT1:.*]] = memref.alloc() : memref<i32>
  // CHECK:    "lmhlo.add"(%[[ARG2]], %[[ARG4]], %[[TMP_OUT1]])
  // CHECK:    "lmhlo.copy"(%[[TMP_OUT0]], %[[ARG5]])
  // CHECK:    "lmhlo.copy"(%[[TMP_OUT1]], %[[ARG6]])
  // CHECK:    "lmhlo.terminator"() : () -> ()
  // CHECK:  }) {dimensions = dense<1> : tensor<1xi64>}
  // CHECK-SAME: : (memref<1x8xf32>, memref<1x8xi32>, memref<f32>, memref<i32>, memref<1xf32>, memref<1xi32>) -> ()
  %0:2 = "mhlo.reduce"(%arg0, %arg1, %arg2, %arg3) ({
  ^bb0(%arg4: tensor<f32>, %arg5: tensor<i32>, %arg6: tensor<f32>, %arg7: tensor<i32>):
    %1 = mhlo.add %arg4, %arg6 : tensor<f32>
    %2 = mhlo.add %arg5, %arg7 : tensor<i32>
    %3 = "mhlo.tuple"(%1, %2) : (tensor<f32>, tensor<i32>) -> tuple<tensor<f32>, tensor<i32>>
    "mhlo.return"(%3) : (tuple<tensor<f32>, tensor<i32>>) -> ()
  }) {dimensions = dense<1> : tensor<1xi64>} 
    : (tensor<1x8xf32>, tensor<1x8xi32>, tensor<f32>, tensor<i32>) -> (tensor<1xf32>, tensor<1xi32>)
  return %0#0, %0#1 : tensor<1xf32>, tensor<1xi32>
}

// -----

// CHECK-LABEL: func @reduce_window
func @reduce_window(%arg0: tensor<1x17x17x64xf32>, %arg1: tensor<f32>) -> tensor<1x8x8x64xf32> {
  // CHECK: %[[OUT:.*]] = memref.alloc() : memref<1x8x8x64xf32>
  // CHECK:  "lmhlo.reduce_window"(%{{.+}}, %{{.+}}, %[[OUT]]) ({
  // CHECK:  ^bb0(%[[ARG1:.*]]: memref<f32>, %[[ARG2:.*]]: memref<f32>,
  // CHECK-SAME:  %[[ARG3:.*]]: memref<f32>):
  // CHECK:    %[[TMP:.*]] = memref.alloc() : memref<f32>
  // CHECK:    "lmhlo.add"(%[[ARG1]], %[[ARG2]], %[[TMP]])
  // CHECK:    "lmhlo.copy"(%[[TMP]], %[[ARG3]])
  // CHECK:    "lmhlo.terminator"() : () -> ()
  // CHECK:  }) {window_dimensions = dense<[1, 3, 3, 1]> : tensor<4xi64>, window_strides = dense<[1, 2, 2, 1]> : tensor<4xi64>}
  // CHECK-SAME: : (memref<1x17x17x64xf32>, memref<f32>, memref<1x8x8x64xf32>) -> ()
  %0 = "mhlo.reduce_window"(%arg0, %arg1) ( {
  ^bb0(%arg2: tensor<f32>, %arg3: tensor<f32>):  // no predecessors
    %1 = mhlo.add %arg2, %arg3 : tensor<f32>
    "mhlo.return"(%1) : (tensor<f32>) -> ()
  }) {window_dimensions = dense<[1, 3, 3, 1]> : tensor<4xi64>, window_strides = dense<[1, 2, 2, 1]> : tensor<4xi64>} 
    : (tensor<1x17x17x64xf32>, tensor<f32>) -> tensor<1x8x8x64xf32>
  return %0 : tensor<1x8x8x64xf32>
}

// -----

// CHECK-LABEL: func @reduce_window_multiple_operand
func @reduce_window_multiple_operand(%arg0: tensor<1x17x17x64xf32>, %arg1: tensor<1x17x17x64xi32>, %arg2: tensor<f32>, %arg3: tensor<i32>) -> 
  (tensor<1x8x8x64xf32>, tensor<1x8x8x64xi32>) {
  // CHECK: %[[OUT_F:.*]] = memref.alloc() : memref<1x8x8x64xf32>
  // CHECK: %[[OUT_I:.*]] = memref.alloc() : memref<1x8x8x64xi32>
  // CHECK: "lmhlo.reduce_window"(%{{.+}}, %{{.+}}, %{{.+}}, %{{.+}}, %[[OUT_F]], %[[OUT_I]]) ({
  // CHECK:  ^bb0(%[[ARG1:.*]]: memref<f32>, %[[ARG2:.*]]: memref<i32>, %[[ARG3:.*]]: memref<f32>, %[[ARG4:.*]]: memref<i32>,
  // CHECK-SAME:  %[[ARG5:.*]]: memref<f32>, %[[ARG6:.*]]: memref<i32>):
  // CHECK:    %[[TMP_OUT0:.*]] = memref.alloc() : memref<f32>
  // CHECK:    "lmhlo.add"(%[[ARG1]], %[[ARG3]], %[[TMP_OUT0]])
  // CHECK:    %[[TMP_OUT1:.*]] = memref.alloc() : memref<i32>
  // CHECK:    "lmhlo.add"(%[[ARG2]], %[[ARG4]], %[[TMP_OUT1]])
  // CHECK:    "lmhlo.copy"(%[[TMP_OUT0]], %[[ARG5]])
  // CHECK:    "lmhlo.copy"(%[[TMP_OUT1]], %[[ARG6]])
  // CHECK:    "lmhlo.terminator"() : () -> ()
  // CHECK:  }) {window_dimensions = dense<[1, 3, 3, 1]> : tensor<4xi64>, window_strides = dense<[1, 2, 2, 1]> : tensor<4xi64>}
  // CHECK-SAME: : (memref<1x17x17x64xf32>, memref<1x17x17x64xi32>, memref<f32>, memref<i32>, memref<1x8x8x64xf32>, memref<1x8x8x64xi32>) -> ()
  %0:2 = "mhlo.reduce_window"(%arg0, %arg1, %arg2, %arg3) ( {
  ^bb0(%arg4: tensor<f32>, %arg5: tensor<i32>, %arg6: tensor<f32>, %arg7: tensor<i32>):
    %1 = mhlo.add %arg4, %arg6 : tensor<f32>
    %2 = mhlo.add %arg5, %arg7 : tensor<i32>
    %3 = "mhlo.tuple"(%1, %2) : (tensor<f32>, tensor<i32>) -> tuple<tensor<f32>, tensor<i32>>
    "mhlo.return"(%3) : (tuple<tensor<f32>, tensor<i32>>) -> ()
  }) {window_dimensions = dense<[1, 3, 3, 1]> : tensor<4xi64>, window_strides = dense<[1, 2, 2, 1]> : tensor<4xi64>}
    : (tensor<1x17x17x64xf32>, tensor<1x17x17x64xi32>, tensor<f32>, tensor<i32>) -> (tensor<1x8x8x64xf32>, tensor<1x8x8x64xi32>)
  return %0#0, %0#1 : tensor<1x8x8x64xf32>, tensor<1x8x8x64xi32>
}

// -----

// CHECK-LABEL: func @transpose
func @transpose(%operand: tensor<2x2xf32>) -> tensor<2x2xf32> {
  %result = "mhlo.transpose"(%operand) {permutation = dense<[1, 0]> : tensor<2xi64>}
              : (tensor<2x2xf32>) -> tensor<2x2xf32>
  // CHECK: "lmhlo.transpose"(%{{.*}}, %{{.*}}) {permutation = dense<[1, 0]> : tensor<2xi64>}
  return %result : tensor<2x2xf32>
}

// -----

// CHECK-LABEL: func @custom_call
// CHECK-SAME:([[ARG0:%.*]]: memref<2x2xf32>, [[ARG1:%.*]]: memref<2x3xf32>)
func @custom_call(%arg0: tensor<2x2xf32>, %arg1: tensor<2x3xf32>) -> tensor<4x4xf16> {
  // CHECK: "lmhlo.custom_call"([[ARG0]], [[ARG1]], %{{.*}}) {backend_config = "", call_target_name = "foo", has_side_effect = false, operand_segment_sizes = dense<[2, 1]> : vector<2xi32>}
  %result = "mhlo.custom_call"(%arg0, %arg1)
              {backend_config = "", call_target_name = "foo", has_side_effect = false}
              : (tensor<2x2xf32>, tensor<2x3xf32>) -> tensor<4x4xf16>
  return %result : tensor<4x4xf16>
}

// -----

// CHECK-LABEL: func @custom_call_multiout
// CHECK-SAME:([[ARG0:%.*]]: memref<2x2xf32>, [[ARG1:%.*]]: memref<2x3xf32>)
func @custom_call_multiout(%arg0: tensor<2x2xf32>, %arg1: tensor<2x3xf32>) -> tensor<4x4xf16> {
  // CHECK: "lmhlo.custom_call"([[ARG0]], [[ARG1]], %{{.*}}, %{{.*}}) {backend_config = "", call_target_name = "foo", has_side_effect = false, operand_segment_sizes = dense<2> : vector<2xi32>}
  %temp:2 = "mhlo.custom_call"(%arg0, %arg1)
                   {backend_config = "", call_target_name = "foo", has_side_effect = false}
                   : (tensor<2x2xf32>, tensor<2x3xf32>) -> (tensor<4x4xf16>, tensor<4x4xf16>)
  %result = "mhlo.add"(%temp#0, %temp#1) : (tensor<4x4xf16>, tensor<4x4xf16>) -> tensor<4x4xf16>
  return %result : tensor<4x4xf16>
}

// -----

// CHECK-LABEL: func @isfinite
func @isfinite(%arg0: tensor<2x2xf32>) -> tensor<2x2xi1> {
  // CHECK: "lmhlo.is_finite"(%{{.*}}, %{{.*}})
  %result = "mhlo.is_finite"(%arg0) : (tensor<2x2xf32>) -> tensor<2x2xi1>
  return %result : tensor<2x2xi1>
}

// -----

// CHECK-LABEL: func @zero_inputs
func @zero_inputs() -> tensor<100x100xf32> {
  // CHECK: "lmhlo.constant"(%{{.*}})
  %0 = mhlo.constant dense<0.000000e+00> : tensor<100x100xf32>
  return %0 : tensor<100x100xf32>
}

// -----

<<<<<<< HEAD
// CHECK-LABEL: func @batch_norm_training
func @batch_norm_training(%arg0 : tensor<1x2x3xf32>) -> tensor<1x2x3xf32> {
  %0 = mhlo.constant dense<0.000000e+00> : tensor<2xf32>
  %1 = mhlo.constant dense<1.000000e+00> : tensor<2xf32>
  // CHECK: "lmhlo.batch_norm_training"(%{{.*}}, %{{.*}}, %{{.*}}, %{{.*}}, %{{.*}}, %{{.*}})
  %2:3 = "mhlo.batch_norm_training"(%arg0, %1, %0) {epsilon = 9.99999974E-6 : f32, feature_index = 1 : i64} : (tensor<1x2x3xf32>, tensor<2xf32>, tensor<2xf32>) -> (tensor<1x2x3xf32>, tensor<2xf32>, tensor<2xf32>)
  return %2#0 : tensor<1x2x3xf32>
}

// -----

// CHECK-LABEL: func @batch_norm_grad
func @batch_norm_grad(%arg0 : tensor<8x8x8x8xf32>, %arg1 : tensor<8x8x8x8xf32>) -> tensor<8x8x8x8xf32> {
  %0 = mhlo.constant dense<0.000000e+00> : tensor<8xf32>
  %1 = mhlo.constant dense<1.000000e+00> : tensor<8xf32>
  // CHECK: "lmhlo.batch_norm_grad"(%{{.*}}, %{{.*}}, %{{.*}}, %{{.*}}, %{{.*}}, %{{.*}}, %{{.*}}, %{{.*}})
  %2:3 = "mhlo.batch_norm_grad"(%arg0, %1, %0, %1, %arg1) {epsilon = 9.99999974E-6 : f32, feature_index = 3 : i64} : (tensor<8x8x8x8xf32>, tensor<8xf32>, tensor<8xf32>, tensor<8xf32>, tensor<8x8x8x8xf32>) -> (tensor<8x8x8x8xf32>, tensor<8xf32>, tensor<8xf32>)
  return %2#0 : tensor<8x8x8x8xf32>
=======
// CHECK-LABEL: func @clamp
func @clamp(%lb : tensor<4xf32>, %x : tensor<4xf32>, %ub : tensor<4xf32>) -> tensor<4xf32> {
  // CHECK: "lmhlo.clamp"(%{{.*}}, %{{.*}}, %{{.*}}, %{{.*}})
  %0 = "mhlo.clamp"(%lb, %x, %ub) : (tensor<4xf32>, tensor<4xf32>, tensor<4xf32>) -> tensor<4xf32>
  return %0 : tensor<4xf32>
}

// -----

// CHECK-LABEL: func @clamp_broadcast
func @clamp_broadcast(%min: tensor<f32>, %value: tensor<4xf32>, %max: tensor<f32>) -> tensor<4xf32> {
  // CHECK: "lmhlo.clamp"(%{{.*}}, %{{.*}}, %{{.*}}, %{{.*}}) : (memref<f32>, memref<4xf32>, memref<f32>, memref<4xf32>) -> ()
  %0 = "mhlo.clamp"(%min, %value, %max) : (tensor<f32>, tensor<4xf32>, tensor<f32>) -> tensor<4xf32>
  return %0 : tensor<4xf32>
>>>>>>> 6de12a2a
}

<|MERGE_RESOLUTION|>--- conflicted
+++ resolved
@@ -661,7 +661,6 @@
 
 // -----
 
-<<<<<<< HEAD
 // CHECK-LABEL: func @batch_norm_training
 func @batch_norm_training(%arg0 : tensor<1x2x3xf32>) -> tensor<1x2x3xf32> {
   %0 = mhlo.constant dense<0.000000e+00> : tensor<2xf32>
@@ -680,7 +679,10 @@
   // CHECK: "lmhlo.batch_norm_grad"(%{{.*}}, %{{.*}}, %{{.*}}, %{{.*}}, %{{.*}}, %{{.*}}, %{{.*}}, %{{.*}})
   %2:3 = "mhlo.batch_norm_grad"(%arg0, %1, %0, %1, %arg1) {epsilon = 9.99999974E-6 : f32, feature_index = 3 : i64} : (tensor<8x8x8x8xf32>, tensor<8xf32>, tensor<8xf32>, tensor<8xf32>, tensor<8x8x8x8xf32>) -> (tensor<8x8x8x8xf32>, tensor<8xf32>, tensor<8xf32>)
   return %2#0 : tensor<8x8x8x8xf32>
-=======
+}
+
+// -----
+
 // CHECK-LABEL: func @clamp
 func @clamp(%lb : tensor<4xf32>, %x : tensor<4xf32>, %ub : tensor<4xf32>) -> tensor<4xf32> {
   // CHECK: "lmhlo.clamp"(%{{.*}}, %{{.*}}, %{{.*}}, %{{.*}})
@@ -695,6 +697,4 @@
   // CHECK: "lmhlo.clamp"(%{{.*}}, %{{.*}}, %{{.*}}, %{{.*}}) : (memref<f32>, memref<4xf32>, memref<f32>, memref<4xf32>) -> ()
   %0 = "mhlo.clamp"(%min, %value, %max) : (tensor<f32>, tensor<4xf32>, tensor<f32>) -> tensor<4xf32>
   return %0 : tensor<4xf32>
->>>>>>> 6de12a2a
-}
-
+}
