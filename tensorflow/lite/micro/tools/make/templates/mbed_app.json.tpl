--- conflicted
+++ resolved
@@ -4,9 +4,5 @@
             "value": 65536
 	}
     },
-<<<<<<< HEAD
-  "requires": ["bare-metal"]
-=======
     "requires": ["bare-metal"]
->>>>>>> d77bc14f
 }