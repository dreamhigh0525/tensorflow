--- conflicted
+++ resolved
@@ -41,12 +41,8 @@
         "//tensorflow/lite:builtin_op_data",
         "//tensorflow/lite:framework",
         "//tensorflow/lite:schema_fbs_version",
-<<<<<<< HEAD
-        "//tensorflow/lite/core:headers",
+        "//tensorflow/lite/core:framework_stable",
         "//tensorflow/lite/core:model_builder",
-=======
-        "//tensorflow/lite/core:framework_stable",
->>>>>>> b82a9af5
         "//tensorflow/lite/core/c:common",
         "//tensorflow/lite/schema:schema_conversion_utils",
         "//tensorflow/lite/schema:schema_fbs_with_mutable",
