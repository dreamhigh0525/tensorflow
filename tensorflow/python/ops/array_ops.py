# Copyright 2015 The TensorFlow Authors. All Rights Reserved.
#
# Licensed under the Apache License, Version 2.0 (the "License");
# you may not use this file except in compliance with the License.
# You may obtain a copy of the License at
#
#     http://www.apache.org/licenses/LICENSE-2.0
#
# Unless required by applicable law or agreed to in writing, software
# distributed under the License is distributed on an "AS IS" BASIS,
# WITHOUT WARRANTIES OR CONDITIONS OF ANY KIND, either express or implied.
# See the License for the specific language governing permissions and
# limitations under the License.
# ==============================================================================
"""Support for manipulating tensors.

See the @{$python/array_ops} guide.

@@string_to_number
@@to_double
@@to_float
@@to_bfloat16
@@to_int32
@@to_int64
@@cast
@@bitcast
@@saturate_cast
@@broadcast_dynamic_shape
@@broadcast_static_shape
@@shape
@@shape_n
@@size
@@rank
@@reshape
@@squeeze
@@expand_dims
@@meshgrid
@@slice
@@strided_slice
@@split
@@tile
@@pad
@@concat
@@stack
@@parallel_stack
@@unstack
@@reverse_sequence
@@reverse
@@reverse_v2
@@transpose
@@extract_image_patches
@@space_to_batch_nd
@@space_to_batch
@@required_space_to_batch_paddings
@@batch_to_space_nd
@@batch_to_space
@@space_to_depth
@@depth_to_space
@@gather
@@gather_nd
@@unique_with_counts
@@scatter_nd
@@dynamic_partition
@@dynamic_stitch
@@boolean_mask
@@one_hot
@@sequence_mask
@@dequantize
@@quantize
@@quantize_v2
@@quantized_concat
@@setdiff1d
@@fake_quant_with_min_max_args
@@fake_quant_with_min_max_args_gradient
@@fake_quant_with_min_max_vars
@@fake_quant_with_min_max_vars_gradient
@@fake_quant_with_min_max_vars_per_channel
@@fake_quant_with_min_max_vars_per_channel_gradient
"""

from __future__ import absolute_import
from __future__ import division
from __future__ import print_function

import sys

import numpy as np

from tensorflow.python.eager import context
from tensorflow.python.framework import common_shapes
from tensorflow.python.framework import constant_op
from tensorflow.python.framework import dtypes
from tensorflow.python.framework import ops
from tensorflow.python.framework import sparse_tensor
from tensorflow.python.framework import tensor_shape
from tensorflow.python.framework import tensor_util
# 'Constant' gets imported in the module 'array_ops'.
from tensorflow.python.framework.constant_op import constant
from tensorflow.python.ops import gen_array_ops
from tensorflow.python.ops import gen_math_ops
# go/tf-wildcard-import
# pylint: disable=wildcard-import
from tensorflow.python.ops.gen_array_ops import *
from tensorflow.python.util import deprecation
# pylint: enable=wildcard-import

# Used for slicing to specify a new 1 size dimension
newaxis = None

# We override the 'slice' for the "slice" op, so we keep python's
# existing 'slice' for later use in this module.
_BaseSlice = slice


def identity(input, name=None):  # pylint: disable=redefined-builtin
  r"""Return a tensor with the same shape and contents as input.

  Args:
    input: A `Tensor`.
    name: A name for the operation (optional).

  Returns:
    A `Tensor`. Has the same type as `input`.
  """
  if context.in_graph_mode():
    return gen_array_ops.identity(input, name=name)
  else:
    try:
      in_device = input.device
    except AttributeError:
      input = ops.convert_to_tensor(input)
      in_device = input.device
    # TODO(ashankar): Does 'identity' need to invoke execution callbacks?
    if context.context().device_name != in_device:
      return input._copy()  # pylint: disable=protected-access
    return input


# pylint: disable=redefined-builtin,protected-access
def expand_dims(input, axis=None, name=None, dim=None):
  """Inserts a dimension of 1 into a tensor's shape.

  Given a tensor `input`, this operation inserts a dimension of 1 at the
  dimension index `axis` of `input`'s shape. The dimension index `axis` starts
  at zero; if you specify a negative number for `axis` it is counted backward
  from the end.

  This operation is useful if you want to add a batch dimension to a single
  element. For example, if you have a single image of shape `[height, width,
  channels]`, you can make it a batch of 1 image with `expand_dims(image, 0)`,
  which will make the shape `[1, height, width, channels]`.

  Other examples:

  ```python
  # 't' is a tensor of shape [2]
  tf.shape(tf.expand_dims(t, 0))  # [1, 2]
  tf.shape(tf.expand_dims(t, 1))  # [2, 1]
  tf.shape(tf.expand_dims(t, -1))  # [2, 1]

  # 't2' is a tensor of shape [2, 3, 5]
  tf.shape(tf.expand_dims(t2, 0))  # [1, 2, 3, 5]
  tf.shape(tf.expand_dims(t2, 2))  # [2, 3, 1, 5]
  tf.shape(tf.expand_dims(t2, 3))  # [2, 3, 5, 1]
  ```

  This operation requires that:

  `-1-input.dims() <= dim <= input.dims()`

  This operation is related to `squeeze()`, which removes dimensions of
  size 1.

  Args:
    input: A `Tensor`.
    axis: 0-D (scalar). Specifies the dimension index at which to
      expand the shape of `input`. Must be in the range
      `[-rank(input) - 1, rank(input)]`.
    name: The name of the output `Tensor`.
    dim: 0-D (scalar). Equivalent to `axis`, to be deprecated.

  Returns:
    A `Tensor` with the same data as `input`, but its shape has an additional
    dimension of size 1 added.

  Raises:
    ValueError: if both `dim` and `axis` are specified.
  """
  # TODO(aselle): Remove argument dim
  if dim is not None:
    if axis is not None:
      raise ValueError("can't specify both 'dim' and 'axis'")
    axis = dim
  return gen_array_ops._expand_dims(input, axis, name)


# pylint: enable=redefined-builtin,protected-access


# Aliases for some automatically-generated names.
# pylint: disable=protected-access
@deprecation.deprecated(
    "2016-11-30",
    "This op will be removed after the deprecation date. "
    "Please switch to tf.setdiff1d().")
def listdiff(x, y, out_idx=None, name=None):
  return gen_array_ops._list_diff(x, y, out_idx, name)


listdiff.__doc__ = gen_array_ops._list_diff.__doc__ + "\n" + listdiff.__doc__

# pylint: enable=protected-access


# pylint: disable=undefined-variable,protected-access
def setdiff1d(x, y, index_dtype=dtypes.int32, name=None):
  return gen_array_ops._list_diff(x, y, index_dtype, name)


setdiff1d.__doc__ = gen_array_ops._list_diff.__doc__

# pylint: enable=protected-access


def broadcast_dynamic_shape(shape_x, shape_y):
  # pylint: disable=protected-access
  """Returns the broadcasted dynamic shape between `shape_x` and `shape_y`.

  Args:
    shape_x: A rank 1 integer `Tensor`, representing the shape of x.
    shape_y: A rank 1 integer `Tensor`, representing the shape of y.

  Returns:
    A rank 1 integer `Tensor` representing the broadcasted shape.
  """
  return gen_array_ops._broadcast_args(shape_x, shape_y)
  # pylint: enable=protected-access


def broadcast_static_shape(shape_x, shape_y):
  """Returns the broadcasted static shape between `shape_x` and `shape_y`.

  Args:
    shape_x: A `TensorShape`
    shape_y: A `TensorShape`

  Returns:
    A `TensorShape` representing the broadcasted shape.

  Raises:
    ValueError: If the two shapes can not be broadcasted.
  """
  return common_shapes.broadcast_shape(shape_x, shape_y)


def shape(input, name=None, out_type=dtypes.int32):
  # pylint: disable=redefined-builtin
  """Returns the shape of a tensor.

  This operation returns a 1-D integer tensor representing the shape of `input`.

  For example:

  ```python
  t = tf.constant([[[1, 1, 1], [2, 2, 2]], [[3, 3, 3], [4, 4, 4]]])
  tf.shape(t)  # [2, 2, 3]
  ```

  Args:
    input: A `Tensor` or `SparseTensor`.
    name: A name for the operation (optional).
    out_type: (Optional) The specified output type of the operation
      (`int32` or `int64`). Defaults to `tf.int32`.

  Returns:
    A `Tensor` of type `out_type`.
  """
  return shape_internal(input, name, optimize=True, out_type=out_type)


def shape_internal(input, name=None, optimize=True, out_type=dtypes.int32):
  # pylint: disable=redefined-builtin
  """Returns the shape of a tensor.

  Args:
    input: A `Tensor` or `SparseTensor`.
    name: A name for the operation (optional).
    optimize: if true, encode the shape as a constant when possible.
    out_type: (Optional) The specified output type of the operation
      (`int32` or `int64`). Defaults to tf.int32.

  Returns:
    A `Tensor` of type `out_type`.

  """
  with ops.name_scope(name, "Shape", [input]) as name:
    if isinstance(input, (sparse_tensor.SparseTensor,
                          sparse_tensor.SparseTensorValue)):
      return gen_math_ops.cast(input.dense_shape, out_type)
    else:
      if context.in_graph_mode():
        input_tensor = ops.convert_to_tensor(input)
        input_shape = input_tensor.get_shape()
        if optimize and input_shape.is_fully_defined():
          return constant(input_shape.as_list(), out_type, name=name)
      return gen_array_ops.shape(input, name=name, out_type=out_type)


def shape_n(input, out_type=dtypes.int32, name=None):
  # pylint: disable=redefined-builtin
  """Returns shape of tensors.

  Args:
    input: A list of at least 1 `Tensor` object with the same type.
    out_type: The specified output type of the operation
      (`int32` or `int64`). Defaults to `tf.int32`(optional).
    name: A name for the operation (optional).

  Returns:
    A list with the same length as `input` of `Tensor` objects with
      type `out_type`.
  """

  output = gen_array_ops.shape_n(input, out_type=out_type, name=name)
  if context.in_graph_mode():
    for i, input_tensor in enumerate(input):
      input_tensor = ops.convert_to_tensor(input_tensor)
      input_shape = input_tensor.get_shape()
      if input_shape.is_fully_defined():
        output[i] = constant(
            input_shape.as_list(), dtype=out_type, name=name)
  return output


def size(input, name=None, out_type=dtypes.int32):
  # pylint: disable=redefined-builtin
  """Returns the size of a tensor.

  Returns a 0-D `Tensor` representing the number of elements in `input`
  of type `out_type`. Defaults to tf.int32.

  For example:

  ```python
  t = tf.constant([[[1, 1, 1], [2, 2, 2]], [[3, 3, 3], [4, 4, 4]]])
  tf.size(t)  # 12
  ```

  Args:
    input: A `Tensor` or `SparseTensor`.
    name: A name for the operation (optional).
    out_type: (Optional) The specified non-quantized numeric output type
      of the operation. Defaults to `tf.int32`.

  Returns:
    A `Tensor` of type `out_type`. Defaults to `tf.int32`.
<<<<<<< HEAD
    
=======

>>>>>>> 8230504f
  @compatibility(numpy)
  Equivalent to np.size()
  @end_compatibility
  """
  return size_internal(input, name, optimize=True, out_type=out_type)


def size_internal(input, name=None, optimize=True, out_type=dtypes.int32):
  # pylint: disable=redefined-builtin,protected-access
  """Returns the size of a tensor.

  Args:
    input: A `Tensor` or `SparseTensor`.
    name: A name for the operation (optional).
    optimize: if true, encode the size as a constant when possible.
    out_type: (Optional) The specified non-quantized numeric output type
      of the operation. Defaults to `tf.int32`.

  Returns:
    A `Tensor` of type `out_type`. Defaults to `tf.int32`.
  """
  with ops.name_scope(name, "Size", [input]) as name:
    if isinstance(input, (sparse_tensor.SparseTensor,
                          sparse_tensor.SparseTensorValue)):
      return gen_math_ops._prod(
          gen_math_ops.cast(input.dense_shape, out_type), 0, name=name)
    else:
      input_tensor = ops.convert_to_tensor(input)
      input_shape = input_tensor.get_shape()
      if optimize and input_shape.is_fully_defined():
        return constant(input_shape.num_elements(), out_type, name=name)
      return gen_array_ops.size(input, name=name, out_type=out_type)


def rank(input, name=None):
  # pylint: disable=redefined-builtin
  """Returns the rank of a tensor.

  Returns a 0-D `int32` `Tensor` representing the rank of `input`.

  For example:

  ```python
  # shape of tensor 't' is [2, 2, 3]
  t = tf.constant([[[1, 1, 1], [2, 2, 2]], [[3, 3, 3], [4, 4, 4]]])
  tf.rank(t)  # 3
  ```

  **Note**: The rank of a tensor is not the same as the rank of a matrix. The
  rank of a tensor is the number of indices required to uniquely select each
  element of the tensor. Rank is also known as "order", "degree", or "ndims."

  Args:
    input: A `Tensor` or `SparseTensor`.
    name: A name for the operation (optional).

  Returns:
    A `Tensor` of type `int32`.

  @compatibility(numpy)
  Equivalent to np.ndim
  @end_compatibility
  """
  return rank_internal(input, name, optimize=True)


def rank_internal(input, name=None, optimize=True):
  # pylint: disable=redefined-builtin
  """Returns the rank of a tensor.

  Args:
    input: A `Tensor` or `SparseTensor`.
    name: A name for the operation (optional).
    optimize: if true, encode the rank as a constant when possible.

  Returns:
    A `Tensor` of type `int32`.
  """
  with ops.name_scope(name, "Rank", [input]) as name:
    if isinstance(input, (sparse_tensor.SparseTensor,
                          sparse_tensor.SparseTensorValue)):
      return gen_array_ops.size(input.dense_shape, name=name)
    else:
      input_tensor = ops.convert_to_tensor(input)
      input_shape = input_tensor.get_shape()
      if optimize and input_shape.ndims is not None:
        return constant(input_shape.ndims, dtypes.int32, name=name)
      return gen_array_ops.rank(input, name=name)


def _slice_helper(tensor, slice_spec, var=None):
  """Overload for Tensor.__getitem__.

  This operation extracts the specified region from the tensor.
  The notation is similar to NumPy with the restriction that
  currently only support basic indexing. That means that
  using a tensor as input is not currently allowed

  Some useful examples:

  ```python
  # strip leading and trailing 2 elements
  foo = tf.constant([1,2,3,4,5,6])
  print(foo[2:-2].eval())  # [3,4]

  # skip every row and reverse every column
  foo = tf.constant([[1,2,3], [4,5,6], [7,8,9]])
  print(foo[::2,::-1].eval())  # [[3,2,1], [9,8,7]]

  # Insert another dimension
  foo = tf.constant([[1,2,3], [4,5,6], [7,8,9]])
  print(foo[tf.newaxis, :, :].eval()) # => [[[1,2,3], [4,5,6], [7,8,9]]]
  print(foo[:, tf.newaxis, :].eval()) # => [[[1,2,3]], [[4,5,6]], [[7,8,9]]]
  print(foo[:, :, tf.newaxis].eval()) # => [[[1],[2],[3]], [[4],[5],[6]],
  [[7],[8],[9]]]

  # Ellipses (3 equivalent operations)
  foo = tf.constant([[1,2,3], [4,5,6], [7,8,9]])
  print(foo[tf.newaxis, :, :].eval())  # [[[1,2,3], [4,5,6], [7,8,9]]]
  print(foo[tf.newaxis, ...].eval())  # [[[1,2,3], [4,5,6], [7,8,9]]]
  print(foo[tf.newaxis].eval())  # [[[1,2,3], [4,5,6], [7,8,9]]]
  ```

  Notes:
    - `tf.newaxis` is `None` as in NumPy.
    - An implicit ellipsis is placed at the end of the `slice_spec`
    - NumPy advanced indexing is currently not supported.

  Args:
    tensor: An ops.Tensor object.
    slice_spec: The arguments to Tensor.__getitem__.
    var: In the case of variable slice assignment, the Variable
      object to slice (i.e. tensor is the read-only view of this
      variable).

  Returns:
    The appropriate slice of "tensor", based on "slice_spec".

  Raises:
    ValueError: If a slice range is negative size.
    TypeError: If the slice indices aren't int, slice, or Ellipsis.
  """

  if not isinstance(slice_spec, (list, tuple)):
    slice_spec = [slice_spec]

  begin, end, strides = [], [], []
  index = 0

  new_axis_mask, shrink_axis_mask = 0, 0
  begin_mask, end_mask = 0, 0
  ellipsis_mask = 0
  for s in slice_spec:
    if isinstance(s, _BaseSlice):
      # python doesn't always use None when constructing ranges
      # for example a[:] gives slice(None,sys.maxsize,None)
      # whereas a[::1] gives slice(None,None,None)
      if s.start is not None and s.start is not sys.maxsize:
        begin.append(s.start)
      else:
        begin.append(0)
        begin_mask |= (1 << index)
      if s.stop is not None and s.stop != sys.maxsize:
        end.append(s.stop)
      else:
        end.append(0)
        end_mask |= (1 << index)
      if s.step is not None:
        strides.append(s.step)
      else:
        strides.append(1)
    elif s is Ellipsis:
      begin.append(0)
      end.append(0)
      strides.append(1)
      ellipsis_mask |= (1 << index)
    elif s is newaxis:
      begin.append(0)
      end.append(0)
      strides.append(1)
      new_axis_mask |= (1 << index)
    else:
      begin.append(s)
      end.append(s + 1)
      strides.append(1)
      shrink_axis_mask |= (1 << index)
    index += 1

  # stack possibly involves no tensors, so we must use op_scope correct graph.
  with ops.name_scope(None, "strided_slice",
                      [tensor] + begin + end + strides) as name:
    if begin:
      packed_begin, packed_end, packed_strides = (stack(begin), stack(end),
                                                  stack(strides))
      if (packed_begin.dtype == dtypes.int64 or
          packed_end.dtype == dtypes.int64 or
          packed_strides.dtype == dtypes.int64):
        if packed_begin.dtype != dtypes.int64:
          packed_begin = gen_math_ops.cast(packed_begin, dtypes.int64)
        if packed_end.dtype != dtypes.int64:
          packed_end = gen_math_ops.cast(packed_end, dtypes.int64)
        if packed_strides.dtype != dtypes.int64:
          packed_strides = gen_math_ops.cast(packed_strides, dtypes.int64)
    else:
      var_empty = constant([], dtype=dtypes.int32)
      packed_begin = packed_end = packed_strides = var_empty
    return strided_slice(
        tensor,
        packed_begin,
        packed_end,
        packed_strides,
        begin_mask=begin_mask,
        end_mask=end_mask,
        shrink_axis_mask=shrink_axis_mask,
        new_axis_mask=new_axis_mask,
        ellipsis_mask=ellipsis_mask,
        var=var,
        name=name)


# pylint: disable=undefined-variable,protected-access,redefined-outer-name
def slice(input_, begin, size, name=None):
  # pylint: disable=redefined-builtin
  """Extracts a slice from a tensor.

  This operation extracts a slice of size `size` from a tensor `input` starting
  at the location specified by `begin`. The slice `size` is represented as a
  tensor shape, where `size[i]` is the number of elements of the 'i'th dimension
  of `input` that you want to slice. The starting location (`begin`) for the
  slice is represented as an offset in each dimension of `input`. In other
  words, `begin[i]` is the offset into the 'i'th dimension of `input` that you
  want to slice from.

  Note that @{tf.Tensor.__getitem__} is typically a more pythonic way to
  perform slices, as it allows you to write `foo[3:7, :-2]` instead of
  `tf.slice([3, 0], [4, foo.get_shape()[1]-2])`.

  `begin` is zero-based; `size` is one-based. If `size[i]` is -1,
  all remaining elements in dimension i are included in the
  slice. In other words, this is equivalent to setting:

  `size[i] = input.dim_size(i) - begin[i]`

  This operation requires that:

  `0 <= begin[i] <= begin[i] + size[i] <= Di  for i in [0, n]`

  For example:

  ```python
  t = tf.constant([[[1, 1, 1], [2, 2, 2]],
                   [[3, 3, 3], [4, 4, 4]],
                   [[5, 5, 5], [6, 6, 6]]])
  tf.slice(t, [1, 0, 0], [1, 1, 3])  # [[[3, 3, 3]]]
  tf.slice(t, [1, 0, 0], [1, 2, 3])  # [[[3, 3, 3],
                                     #   [4, 4, 4]]]
  tf.slice(t, [1, 0, 0], [2, 1, 3])  # [[[3, 3, 3]],
                                     #  [[5, 5, 5]]]
  ```

  Args:
    input_: A `Tensor`.
    begin: An `int32` or `int64` `Tensor`.
    size: An `int32` or `int64` `Tensor`.
    name: A name for the operation (optional).

  Returns:
    A `Tensor` the same type as `input`.
  """
  return gen_array_ops._slice(input_, begin, size, name=name)


# pylint: disable=invalid-name
def strided_slice(input_,
                  begin,
                  end,
                  strides=None,
                  begin_mask=0,
                  end_mask=0,
                  ellipsis_mask=0,
                  new_axis_mask=0,
                  shrink_axis_mask=0,
                  var=None,
                  name=None):
  """Extracts a strided slice of a tensor (generalized python array indexing).

  **Most users will want to use @{tf.Tensor.__getitem__} and
  @{tf.Variable.__getitem__}.** That allows  NumPy style slicing syntax (i.e.
  `tensor[..., 3:4:-1, tf.newaxis, 3]`).
  This op is the low-level interface that are used to implement operators.
  Those interfaces are much more friendly, and highly recommended.

  To a first order, this operation extracts a slice of size `end - begin`
  from a tensor `input`
  starting at the location specified by `begin`. The slice continues by adding
  `stride` to the `begin` index until all dimensions are not less than `end`.
  Note that components of stride can be negative, which causes a reverse
  slice.

  This operation can be thought of an encoding of a numpy style sliced
  range. Given a python slice input[<spec0>, <spec1>, ..., <specn>]
  this function will be called as follows.

  `begin`, `end`, and `strides` will be all length n. n is in general
  not the same dimensionality as `input`.

  For the ith spec,
  `begin_mask`, `end_mask`, `ellipsis_mask`, `new_axis_mask`,
  and `shrink_axis_mask` will have the ith bit corresponding to
  the ith spec.

  If the ith bit of `begin_mask` is non-zero, `begin[i]` is ignored and
  the fullest possible range in that dimension is used instead.
  `end_mask` works analogously, except with the end range.

  `foo[5:,:,:3]` on a 7x8x9 tensor is equivalent to `foo[5:7,0:8,0:3]`.
  `foo[::-1]` reverses a tensor with shape 8.


  If the ith bit of `ellipsis_mask` is non-zero, as many unspecified dimensions
  as needed will be inserted between other dimensions. Only one
  non-zero bit is allowed in `ellipsis_mask`.

  For example `foo[3:5,...,4:5]` on a shape 10x3x3x10 tensor is
  equivalent to `foo[3:5,:,:,4:5]` and
  `foo[3:5,...]` is equivalent to `foo[3:5,:,:,:]`.

  If the ith bit of `new_axis_mask` is one, then `begin`,
  `end`, and `stride` are ignored and a new length 1 dimension is
  added at this point in the output tensor.

  For example `foo[3:5,4]` on a 10x8 tensor produces a shape 2 tensor
  whereas `foo[3:5,4:5]` produces a shape 2x1 tensor with shrink_mask
  being 1<<1 == 2.

  If the ith bit of `shrink_axis_mask` is one, then `begin`,
  `end[i]`, and `stride[i]` are used to do a slice in the appropriate
  dimension, but the output tensor will be reduced in dimensionality
  by one. This is only valid if the ith entry of slice[i]==1.

  NOTE: `begin` and `end` are zero-indexed`.
  `strides` entries must be non-zero.


  ```python
  t = tf.constant([[[1, 1, 1], [2, 2, 2]],
                   [[3, 3, 3], [4, 4, 4]],
                   [[5, 5, 5], [6, 6, 6]]])
  tf.strided_slice(t, [1, 0, 0], [2, 1, 3], [1, 1, 1])  # [[[3, 3, 3]]]
  tf.strided_slice(t, [1, 0, 0], [2, 2, 3], [1, 1, 1])  # [[[3, 3, 3],
                                                        #   [4, 4, 4]]]
  tf.strided_slice(t, [1, -1, 0], [2, -3, 3], [1, -1, 1])  # [[[4, 4, 4],
                                                           #   [3, 3, 3]]]
  ```

  Args:
    input_: A `Tensor`.
    begin: An `int32` or `int64` `Tensor`.
    end: An `int32` or `int64` `Tensor`.
    strides: An `int32` or `int64` `Tensor`.
    begin_mask: An `int32` mask.
    end_mask: An `int32` mask.
    ellipsis_mask: An `int32` mask.
    new_axis_mask: An `int32` mask.
    shrink_axis_mask: An `int32` mask.
    var: The variable corresponding to `input_` or None
    name: A name for the operation (optional).

  Returns:
    A `Tensor` the same type as `input`.
  """

  if strides is None:
    strides = ones_like(begin)

  op = gen_array_ops.strided_slice(
      input=input_,
      begin=begin,
      end=end,
      strides=strides,
      name=name,
      begin_mask=begin_mask,
      end_mask=end_mask,
      ellipsis_mask=ellipsis_mask,
      new_axis_mask=new_axis_mask,
      shrink_axis_mask=shrink_axis_mask)

  parent_name = name

  def assign(val, name=None):
    """Closure that holds all the arguments to create an assignment."""

    if var is None:
      raise ValueError("Sliced assignment is only supported for variables")

    if name is None:
      name = parent_name + "_assign"

    return var._strided_slice_assign(
        begin=begin,
        end=end,
        strides=strides,
        value=val,
        name=name,
        begin_mask=begin_mask,
        end_mask=end_mask,
        ellipsis_mask=ellipsis_mask,
        new_axis_mask=new_axis_mask,
        shrink_axis_mask=shrink_axis_mask)

  if context.in_graph_mode():
    # TODO(apassos) In eager mode assignment will be done by overriding
    # __setitem__ instead.
    op.assign = assign
  return op


def _SliceHelperVar(var, slice_spec):
  """Creates a slice helper object given a variable.

  This allows creating a sub-tensor from part of the current contents
  of a variable.  See ${tf.Tensor$`Tensor.__getitem__`}
  for detailed examples of slicing.

  This function in addition also allows assignment to a sliced range.
  This is similar to `__setitem__` functionality in Python. However,
  the syntax is different so that the user can capture the assignment
  operation for grouping or passing to `sess.run()`.
  For example,

  ```python
  import tensorflow as tf
  A = tf.Variable([[1,2,3], [4,5,6], [7,8,9]], dtype=tf.float32)
  with tf.Session() as sess:
    sess.run(tf.global_variables_initializer())
    print(sess.run(A[:2, :2]))  # => [[1,2], [4,5]]

    op = A[:2,:2].assign(22. * tf.ones((2, 2)))
    print(sess.run(op))  # => [[22, 22, 3], [22, 22, 6], [7,8,9]]
  ```

  Note that assignments currently do not support NumPy broadcasting
  semantics.

  Args:
    var: An `ops.Variable` object.
    slice_spec: The arguments to `Tensor.__getitem__`.

  Returns:
    The appropriate slice of "tensor", based on "slice_spec".
    As an operator. The operator also has a `assign()` method
    that can be used to generate an assignment operator.

  Raises:
    ValueError: If a slice range is negative size.
    TypeError: If the slice indices aren't int, slice, or Ellipsis.

  """

  return _slice_helper(var._AsTensor(), slice_spec, var)


ops.Tensor._override_operator("__getitem__", _slice_helper)


def parallel_stack(values, name="parallel_stack"):
  """Stacks a list of rank-`R` tensors into one rank-`(R+1)` tensor in parallel.

  Requires that the shape of inputs be known at graph construction time.

  Packs the list of tensors in `values` into a tensor with rank one higher than
  each tensor in `values`, by packing them along the first dimension.
  Given a list of length `N` of tensors of shape `(A, B, C)`; the `output`
  tensor will have the shape `(N, A, B, C)`.

  For example:

  ```python
  x = tf.constant([1, 4])
  y = tf.constant([2, 5])
  z = tf.constant([3, 6])
  tf.parallel_stack([x, y, z])  # [[1, 4], [2, 5], [3, 6]]
  ```

  The difference between `stack` and `parallel_stack` is that `stack` requires
  all the inputs be computed before the operation will begin but doesn't require
  that the input shapes be known during graph construction.

  `parallel_stack` will copy pieces of the input into the output as they become
  available, in some situations this can provide a performance benefit.

  Unlike `stack`, `parallel_stack` does NOT support backpropagation.

  This is the opposite of unstack.  The numpy equivalent is

      tf.parallel_stack([x, y, z]) = np.asarray([x, y, z])

  Args:
    values: A list of `Tensor` objects with the same shape and type.
    name: A name for this operation (optional).

  Returns:
    output: A stacked `Tensor` with the same type as `values`.
  """
  with ops.name_scope(name):
    value_t = ops.convert_to_tensor(values[0])
    value_shape = ops.convert_to_tensor(value_t).get_shape()

    output_shape = tensor_shape.TensorShape([len(values)])
    output_shape = output_shape.concatenate(value_shape)
    # expand_dims converts concat to stack.
    return gen_array_ops._parallel_concat(
        [expand_dims(value, 0) for value in values], shape=output_shape)


def stack(values, axis=0, name="stack"):
  """Stacks a list of rank-`R` tensors into one rank-`(R+1)` tensor.

  Packs the list of tensors in `values` into a tensor with rank one higher than
  each tensor in `values`, by packing them along the `axis` dimension.
  Given a list of length `N` of tensors of shape `(A, B, C)`;

  if `axis == 0` then the `output` tensor will have the shape `(N, A, B, C)`.
  if `axis == 1` then the `output` tensor will have the shape `(A, N, B, C)`.
  Etc.

  For example:

  ```python
  x = tf.constant([1, 4])
  y = tf.constant([2, 5])
  z = tf.constant([3, 6])
  tf.stack([x, y, z])  # [[1, 4], [2, 5], [3, 6]] (Pack along first dim.)
  tf.stack([x, y, z], axis=1)  # [[1, 2, 3], [4, 5, 6]]
  ```

  This is the opposite of unstack.  The numpy equivalent is

  ```python
  tf.stack([x, y, z]) = np.stack([x, y, z])
  ```

  Args:
    values: A list of `Tensor` objects with the same shape and type.
    axis: An `int`. The axis to stack along. Defaults to the first dimension.
      Negative values wrap around, so the valid range is `[-(R+1), R+1)`.
    name: A name for this operation (optional).

  Returns:
    output: A stacked `Tensor` with the same type as `values`.

  Raises:
    ValueError: If `axis` is out of the range [-(R+1), R+1).
  """
  if axis == 0:
    try:
      # If the input is a constant list, it can be converted to a constant op
      return ops.convert_to_tensor(values, name=name)
    except (TypeError, ValueError):
      pass  # Input list contains non-constant tensors

  value_shape = ops.convert_to_tensor(values[0], name=name).get_shape()
  if value_shape.ndims is not None:
    expanded_num_dims = value_shape.ndims + 1
    if axis < -expanded_num_dims or axis >= expanded_num_dims:
      raise ValueError("axis = %d not in [%d, %d)" % (axis, -expanded_num_dims,
                                                      expanded_num_dims))

  return gen_array_ops._pack(values, axis=axis, name=name)


# pylint: disable=invalid-name
def _autopacking_helper(list_or_tuple, dtype, name):
  """Converts the given list or tuple to a tensor by packing.

  Args:
    list_or_tuple: A (possibly nested) list or tuple containing a tensor.
    dtype: The element type of the returned tensor.
    name: A name for the returned tensor.

  Returns:
    A `tf.Tensor` with value equivalent to `list_or_tuple`.
  """
  must_pack = False
  converted_elems = []
  with ops.name_scope(name) as scope:
    for i, elem in enumerate(list_or_tuple):
      if ops.is_dense_tensor_like(elem):
        if dtype is not None and elem.dtype.base_dtype != dtype:
          raise TypeError("Cannot convert a list containing a tensor of dtype "
                          "%s to %s (Tensor is: %r)" % (elem.dtype, dtype,
                                                        elem))
        converted_elems.append(elem)
        must_pack = True
      elif isinstance(elem, (list, tuple)):
        converted_elem = _autopacking_helper(elem, dtype, str(i))
        if ops.is_dense_tensor_like(converted_elem):
          must_pack = True
        converted_elems.append(converted_elem)
      else:
        converted_elems.append(elem)
    if must_pack:
      elems_as_tensors = []
      for i, elem in enumerate(converted_elems):
        if ops.is_dense_tensor_like(elem):
          elems_as_tensors.append(elem)
        else:
          # NOTE(mrry): This is inefficient, but it enables us to
          # handle the case where the list arguments are other
          # convertible-to-tensor types, such as numpy arrays.
          elems_as_tensors.append(
              constant_op.constant(elem, dtype=dtype, name=str(i)))
      return gen_array_ops._pack(elems_as_tensors, name=scope)
    else:
      return converted_elems


def _get_dtype_from_nested_lists(list_or_tuple):
  """Returns the dtype of any tensor-like object in `list_or_tuple`, if found.

  Args:
    list_or_tuple: A list or tuple representing an object that can be
      converted to a `tf.Tensor`.

  Returns:
    The dtype of any tensor-like object in `list_or_tuple`, or `None` if no
    such object exists.
  """
  for elem in list_or_tuple:
    if ops.is_dense_tensor_like(elem):
      return elem.dtype.base_dtype
    elif isinstance(elem, (list, tuple)):
      maybe_dtype = _get_dtype_from_nested_lists(elem)
      if maybe_dtype is not None:
        return maybe_dtype
  return None


def _autopacking_conversion_function(v, dtype=None, name=None, as_ref=False):
  """Tensor conversion function that automatically packs arguments."""
  if as_ref:
    return NotImplemented
  inferred_dtype = _get_dtype_from_nested_lists(v)
  if inferred_dtype is None:
    # We did not find any tensor-like objects in the nested lists, so defer to
    # other conversion functions.
    return NotImplemented
  if dtype is not None and dtype != inferred_dtype:
    return NotImplemented
  return _autopacking_helper(v, inferred_dtype, name or "packed")


# pylint: enable=invalid-name

# NOTE: Register this conversion function to run *before* one that
# assumes every element is a value.
ops.register_tensor_conversion_function((list, tuple),
                                        _autopacking_conversion_function, 99)


def unstack(value, num=None, axis=0, name="unstack"):
  """Unpacks the given dimension of a rank-`R` tensor into rank-`(R-1)` tensors.

  Unpacks `num` tensors from `value` by chipping it along the `axis` dimension.
  If `num` is not specified (the default), it is inferred from `value`'s shape.
  If `value.shape[axis]` is not known, `ValueError` is raised.

  For example, given a tensor of shape `(A, B, C, D)`;

  If `axis == 0` then the i'th tensor in `output` is the slice
    `value[i, :, :, :]` and each tensor in `output` will have shape `(B, C, D)`.
    (Note that the dimension unpacked along is gone, unlike `split`).

  If `axis == 1` then the i'th tensor in `output` is the slice
    `value[:, i, :, :]` and each tensor in `output` will have shape `(A, C, D)`.
  Etc.

  This is the opposite of stack.  The numpy equivalent is

      tf.unstack(x, n) = np.unstack(x)

  Args:
    value: A rank `R > 0` `Tensor` to be unstacked.
    num: An `int`. The length of the dimension `axis`. Automatically inferred
      if `None` (the default).
    axis: An `int`. The axis to unstack along. Defaults to the first
      dimension. Negative values wrap around, so the valid range is `[-R, R)`.
    name: A name for the operation (optional).

  Returns:
    The list of `Tensor` objects unstacked from `value`.

  Raises:
    ValueError: If `num` is unspecified and cannot be inferred.
    ValueError: If `axis` is out of the range [-R, R).
  """
  if num is None:
    value = ops.convert_to_tensor(value)
    value_shape = value.get_shape()
    if value_shape.ndims is not None:
      if axis < -value_shape.ndims or axis >= value_shape.ndims:
        raise ValueError("axis = %d not in [%d, %d)" %
                         (axis, -value_shape.ndims, value_shape.ndims))
      num = value_shape[axis].value
  if num is None:
    raise ValueError("Cannot infer num from shape %s" % value_shape)
  return gen_array_ops._unpack(value, num=num, axis=axis, name=name)


def concat(values, axis, name="concat"):
  """Concatenates tensors along one dimension.

  Concatenates the list of tensors `values` along dimension `axis`.  If
  `values[i].shape = [D0, D1, ... Daxis(i), ...Dn]`, the concatenated
  result has shape

      [D0, D1, ... Raxis, ...Dn]

  where

      Raxis = sum(Daxis(i))

  That is, the data from the input tensors is joined along the `axis`
  dimension.

  The number of dimensions of the input tensors must match, and all dimensions
  except `axis` must be equal.

  For example:

  ```python
  t1 = [[1, 2, 3], [4, 5, 6]]
  t2 = [[7, 8, 9], [10, 11, 12]]
  tf.concat([t1, t2], 0)  # [[1, 2, 3], [4, 5, 6], [7, 8, 9], [10, 11, 12]]
  tf.concat([t1, t2], 1)  # [[1, 2, 3, 7, 8, 9], [4, 5, 6, 10, 11, 12]]

  # tensor t3 with shape [2, 3]
  # tensor t4 with shape [2, 3]
  tf.shape(tf.concat([t3, t4], 0))  # [4, 3]
  tf.shape(tf.concat([t3, t4], 1))  # [2, 6]
  ```

  Note: If you are concatenating along a new axis consider using stack.
  E.g.

  ```python
  tf.concat([tf.expand_dims(t, axis) for t in tensors], axis)
  ```

  can be rewritten as

  ```python
  tf.stack(tensors, axis=axis)
  ```

  Args:
    values: A list of `Tensor` objects or a single `Tensor`.
    axis: 0-D `int32` `Tensor`.  Dimension along which to concatenate. Must be
      in the range `[-rank(values), rank(values))`.
    name: A name for the operation (optional).

  Returns:
    A `Tensor` resulting from concatenation of the input tensors.
  """
  if not isinstance(values, (list, tuple)):
    values = [values]
  # TODO(mrry): Change to return values?
  if len(values) == 1:  # Degenerate case of one tensor.
    # Make a throwaway call to convert_to_tensor to make sure
    # that axis is of the correct type, and make sure that
    # the returned tensor is a scalar.
    # TODO(keveman): Implement a standalone type and shape checker.
    with ops.name_scope(name) as scope:
      ops.convert_to_tensor(
          axis, name="concat_dim",
          dtype=dtypes.int32).get_shape().assert_is_compatible_with(
              tensor_shape.scalar())
      return identity(values[0], name=scope)
  return gen_array_ops._concat_v2(values=values, axis=axis, name=name)


def boolean_mask(tensor, mask, name="boolean_mask"):
  """Apply boolean mask to tensor.  Numpy equivalent is `tensor[mask]`.

  ```python
  # 1-D example
  tensor = [0, 1, 2, 3]
  mask = np.array([True, False, True, False])
  boolean_mask(tensor, mask)  # [0, 2]
  ```

  In general, `0 < dim(mask) = K <= dim(tensor)`, and `mask`'s shape must match
  the first K dimensions of `tensor`'s shape.  We then have:
    `boolean_mask(tensor, mask)[i, j1,...,jd] = tensor[i1,...,iK,j1,...,jd]`
  where `(i1,...,iK)` is the ith `True` entry of `mask` (row-major order).

  Args:
    tensor:  N-D tensor.
    mask:  K-D boolean tensor, K <= N and K must be known statically.
    name:  A name for this operation (optional).

  Returns:
    (N-K+1)-dimensional tensor populated by entries in `tensor` corresponding
    to `True` values in `mask`.

  Raises:
    ValueError:  If shapes do not conform.

  Examples:

  ```python
  # 2-D example
  tensor = [[1, 2], [3, 4], [5, 6]]
  mask = np.array([True, False, True])
  boolean_mask(tensor, mask)  # [[1, 2], [5, 6]]
  ```
  """

  def _apply_mask_1d(reshaped_tensor, mask):
    """Mask tensor along dimension 0 with a 1-D mask."""
    indices = squeeze(where(mask), squeeze_dims=[1])
    return gather(reshaped_tensor, indices)

  with ops.name_scope(name, values=[tensor, mask]):
    tensor = ops.convert_to_tensor(tensor, name="tensor")
    mask = ops.convert_to_tensor(mask, name="mask")

    shape_mask = mask.get_shape()
    ndims_mask = shape_mask.ndims
    shape_tensor = tensor.get_shape()
    if ndims_mask == 0:
      raise ValueError("mask cannot be scalar.")
    if ndims_mask is None:
      raise ValueError(
          "Number of mask dimensions must be specified, even if some dimensions"
          " are None.  E.g. shape=[None] is ok, but shape=None is not.")
    shape_tensor[:ndims_mask].assert_is_compatible_with(shape_mask)

    leading_size = gen_math_ops._prod(shape(tensor)[:ndims_mask], [0])
    tensor = reshape(tensor,
                     concat([[leading_size],
                             shape(tensor)[ndims_mask:]], 0))
    first_dim = shape_tensor[:ndims_mask].num_elements()
    tensor.set_shape(
        tensor_shape.as_shape([first_dim])
        .concatenate(shape_tensor[ndims_mask:]))

    mask = reshape(mask, [-1])
    return _apply_mask_1d(tensor, mask)


def sparse_mask(a, mask_indices, name=None):
  """Masks elements of `IndexedSlices`.

  Given an `IndexedSlices` instance `a`, returns another `IndexedSlices` that
  contains a subset of the slices of `a`. Only the slices at indices not
  specified in `mask_indices` are returned.

  This is useful when you need to extract a subset of slices in an
  `IndexedSlices` object.

  For example:

  ```python
  # `a` contains slices at indices [12, 26, 37, 45] from a large tensor
  # with shape [1000, 10]
  a.indices  # [12, 26, 37, 45]
  tf.shape(a.values)  # [4, 10]

  # `b` will be the subset of `a` slices at its second and third indices, so
  # we want to mask its first and last indices (which are at absolute
  # indices 12, 45)
  b = tf.sparse_mask(a, [12, 45])

  b.indices  # [26, 37]
  tf.shape(b.values)  # [2, 10]
  ```

  Args:
    a: An `IndexedSlices` instance.
    mask_indices: Indices of elements to mask.
    name: A name for the operation (optional).

  Returns:
    The masked `IndexedSlices` instance.
  """
  with ops.name_scope(name, "sparse_mask", [a, mask_indices]) as name:
    indices = a.indices
    out_indices, to_gather = setdiff1d(indices, mask_indices)
    out_values = gather(a.values, to_gather, name=name)
    return ops.IndexedSlices(out_values, out_indices, a.dense_shape)


def split(value, num_or_size_splits, axis=0, num=None, name="split"):
  """Splits a tensor into sub tensors.

  If `num_or_size_splits` is an integer type, `num_split`, then splits `value`
  along dimension `axis` into `num_split` smaller tensors.
  Requires that `num_split` evenly divides `value.shape[axis]`.

  If `num_or_size_splits` is not an integer type, it is presumed to be a Tensor
  `size_splits`, then splits `value` into `len(size_splits)` pieces. The shape
  of the `i`-th piece has the same size as the `value` except along dimension
  `axis` where the size is `size_splits[i]`.

  For example:

  ```python
  # 'value' is a tensor with shape [5, 30]
  # Split 'value' into 3 tensors with sizes [4, 15, 11] along dimension 1
  split0, split1, split2 = tf.split(value, [4, 15, 11], 1)
  tf.shape(split0)  # [5, 4]
  tf.shape(split1)  # [5, 15]
  tf.shape(split2)  # [5, 11]
  # Split 'value' into 3 tensors along dimension 1
  split0, split1, split2 = tf.split(value, num_or_size_splits=3, axis=1)
  tf.shape(split0)  # [5, 10]
  ```

  Args:
    value: The `Tensor` to split.
    num_or_size_splits: Either a 0-D integer `Tensor` indicating the number of
      splits along split_dim or a 1-D integer `Tensor` containing
      the sizes of each output tensor along split_dim. If a scalar then it must
      evenly divide `value.shape[axis]`; otherwise the sum of sizes along the
      split dimension must match that of the `value`.
    axis: A 0-D `int32` `Tensor`. The dimension along which to split.
      Must be in the range `[-rank(value), rank(value))`. Defaults to 0.
    num: Optional, used to specify the number of outputs when it cannot be
      inferred from the shape of `size_splits`.
    name: A name for the operation (optional).

  Returns:
    if `num_or_size_splits` is a scalar returns `num_or_size_splits` `Tensor`
    objects; if `num_or_size_splits` is a 1-D Tensor returns
    `num_or_size_splits.get_shape[0]` `Tensor` objects resulting from splitting
    `value`.

  Raises:
    ValueError: If `num` is unspecified and cannot be inferred.
  """
  size_splits = ops.convert_to_tensor(num_or_size_splits)
  if size_splits._rank() == 0 and size_splits.dtype.is_integer:
    return gen_array_ops._split(
        split_dim=axis, num_split=num_or_size_splits, value=value, name=name)

  if num is None:
    num = size_splits._shape_tuple()[0]
    if num is None:
      raise ValueError("Cannot infer num from shape %s" % num_or_size_splits)

  return gen_array_ops._split_v(
      value=value,
      size_splits=size_splits,
      split_dim=axis,
      num_split=num,
      name=name)


def transpose(a, perm=None, name="transpose", conjugate=False):
  """Transposes `a`. Permutes the dimensions according to `perm`.

  The returned tensor's dimension i will correspond to the input dimension
  `perm[i]`. If `perm` is not given, it is set to (n-1...0), where n is
  the rank of the input tensor. Hence by default, this operation performs a
  regular matrix transpose on 2-D input Tensors. If conjugate is True and
  `a.dtype` is either `complex64` or `complex128` then the values of `a`
  are conjugated and transposed.

  For example:

  ```python
  x = tf.constant([[1, 2, 3], [4, 5, 6]])
  tf.transpose(x)  # [[1, 4]
                   #  [2, 5]
                   #  [3, 6]]

  # Equivalently
  tf.transpose(x, perm=[1, 0])  # [[1, 4]
                                #  [2, 5]
                                #  [3, 6]]

  # If x is complex, setting conjugate=True gives the conjugate transpose
  x = tf.constant([[1 + 1j, 2 + 2j, 3 + 3j],
                   [4 + 4j, 5 + 5j, 6 + 6j]])
  tf.transpose(x, conjugate=True)  # [[1 - 1j, 4 - 4j],
                                   #  [2 - 2j, 5 - 5j],
                                   #  [3 - 3j, 6 - 6j]]

  # 'perm' is more useful for n-dimensional tensors, for n > 2
  x = tf.constant([[[ 1,  2,  3],
                    [ 4,  5,  6]],
                   [[ 7,  8,  9],
                    [10, 11, 12]]])

  # Take the transpose of the matrices in dimension-0
  # (this common operation has a shorthand `matrix_transpose`)
  tf.transpose(x, perm=[0, 2, 1])  # [[[1,  4],
                                   #   [2,  5],
                                   #   [3,  6]],
                                   #  [[7, 10],
                                   #   [8, 11],
                                   #   [9, 12]]]
  ```

  Args:
    a: A `Tensor`.
    perm: A permutation of the dimensions of `a`.
    name: A name for the operation (optional).
    conjugate: Optional bool. Setting it to `True` is mathematically equivalent
      to tf.conj(tf.transpose(input)).

  Returns:
    A transposed `Tensor`.
  """
  with ops.name_scope(name, "transpose", [a]) as name:
    transpose_fn = (
        gen_array_ops._conjugate_transpose
        if (conjugate and a.dtype.is_complex) else gen_array_ops.transpose)
    if perm is None:
      rank = gen_array_ops.rank(a)
      perm = (rank - 1) - gen_math_ops._range(0, rank, 1)
      ret = transpose_fn(a, perm, name=name)
      # NOTE(mrry): Setting the shape explicitly because
      #   reverse is not handled by the shape function.
      if context.in_graph_mode():
        input_shape = ret.op.inputs[0].get_shape().dims
        if input_shape is not None:
          ret.set_shape(input_shape[::-1])
    else:
      ret = transpose_fn(a, perm, name=name)
    return ret


# pylint: disable=invalid-name
def matrix_transpose(a, name="matrix_transpose", conjugate=False):
  """Transposes last two dimensions of tensor `a`.

  For example:

  ```python
  x = tf.constant([[1, 2, 3], [4, 5, 6]])
  tf.matrix_transpose(x)  # [[1, 4],
                          #  [2, 5],
                          #  [3, 6]]

  x = tf.constant([[1 + 1j, 2 + 2j, 3 + 3j],
                   [4 + 4j, 5 + 5j, 6 + 6j]])
  tf.matrix_transpose(x, conjugate=True)  # [[1 - 1j, 4 - 4j],
                                          #  [2 - 2j, 5 - 5j],
                                          #  [3 - 3j, 6 - 6j]]

  # Matrix with two batch dimensions.
  # x.shape is [1, 2, 3, 4]
  # tf.matrix_transpose(x) is shape [1, 2, 4, 3]
  ```

  Note that `tf.matmul` provides kwargs allowing for transpose of arguments.
  This is done with minimal cost, and is preferable to using this function. E.g.

  ```python
  # Good!  Transpose is taken at minimal additional cost.
  tf.matmul(matrix, b, transpose_b=True)

  # Inefficient!
  tf.matmul(matrix, tf.matrix_transpose(b))
  ```

  Args:
    a: A `Tensor` with `rank >= 2`.
    name: A name for the operation (optional).
    conjugate: Optional bool. Setting it to `True` is mathematically equivalent
      to tf.conj(tf.matrix_transpose(input)).

  Returns:
    A transposed batch matrix `Tensor`.

  Raises:
    ValueError:  If `a` is determined statically to have `rank < 2`.
  """
  with ops.name_scope(name, values=[a]):
    a = ops.convert_to_tensor(a, name="a")

    # If we know the number of dimensions (statically), we can do two things:
    # 1. Check that `a` is a (batch) matrix.
    # 2. Use a python list for perm.  This preserves static shape information
    #    and avoids extra computations.
    a_shape = a.get_shape()
    ndims = a_shape.ndims
    if ndims is not None:
      if ndims < 2:
        raise ValueError(
            "Argument 'a' should be a (batch) matrix, with rank >= 2.  Found: "
            "%s" % a_shape)
      perm = list(range(ndims - 2)) + [ndims - 1] + [ndims - 2]
    else:
      a_rank = rank(a)
      perm = concat((gen_math_ops._range(0, a_rank - 2, 1),
                     [a_rank - 1, a_rank - 2]), 0)

    return transpose(a, perm=perm, conjugate=conjugate)


# pylint: enable=invalid-name


def zeros(shape, dtype=dtypes.float32, name=None):
  """Creates a tensor with all elements set to zero.

  This operation returns a tensor of type `dtype` with shape `shape` and
  all elements set to zero.

  For example:

  ```python
  tf.zeros([3, 4], tf.int32)  # [[0, 0, 0, 0], [0, 0, 0, 0], [0, 0, 0, 0]]
  ```

  Args:
    shape: A list of integers, a tuple of integers, or a 1-D `Tensor` of type
      `int32`.
    dtype: The type of an element in the resulting `Tensor`.
    name: A name for the operation (optional).

  Returns:
    A `Tensor` with all elements set to zero.
  """
  dtype = dtypes.as_dtype(dtype).base_dtype
  with ops.name_scope(name, "zeros", [shape]) as name:
    if dtype == dtypes.bool:
      zero = False
    elif dtype == dtypes.string:
      zero = ""
    else:
      zero = 0
    # Checking for boolean dtype to prevent attempting to run fill on the GPU
    # which does not have a boolean kernel registered.
    if context.in_eager_mode() and dtype != dtypes.bool:
      return fill(shape, constant(zero, dtype=dtype), name=name)
    try:
      if isinstance(shape, ops.Tensor):
        # TODO(apassos) this is required to reproduce the behavior from before
        # Tensors were iterable. It's a crutch.
        raise TypeError
      shape = tensor_shape.as_shape(shape)
      output = constant(zero, shape=shape, dtype=dtype, name=name)
    except (TypeError, ValueError):
      shape = ops.convert_to_tensor(shape, dtype=dtypes.int32, name="shape")
      output = fill(shape, constant(zero, dtype=dtype), name=name)
  assert output.dtype.base_dtype == dtype
  return output


def zeros_like(tensor, dtype=None, name=None, optimize=True):
  """Creates a tensor with all elements set to zero.

  Given a single tensor (`tensor`), this operation returns a tensor of the
  same type and shape as `tensor` with all elements set to zero. Optionally,
  you can use `dtype` to specify a new type for the returned tensor.

  For example:

  ```python
  tensor = tf.constant([[1, 2, 3], [4, 5, 6]])
  tf.zeros_like(tensor)  # [[0, 0, 0], [0, 0, 0]]
  ```

  Args:
    tensor: A `Tensor`.
    dtype: A type for the returned `Tensor`. Must be `float32`, `float64`,
      `int8`, `uint8`, `int16`, `uint16`, int32`, `int64`,
      `complex64`, `complex128` or `bool`.
    name: A name for the operation (optional).
    optimize: if true, attempt to statically determine the shape of 'tensor'
    and encode it as a constant.

  Returns:
    A `Tensor` with all elements set to zero.
  """
  with ops.name_scope(name, "zeros_like", [tensor]) as name:
    tensor = ops.convert_to_tensor(tensor, name="tensor")

    if context.in_eager_mode():
      if dtype is not None and dtype != tensor.dtype:
        return zeros(
            shape_internal(tensor, optimize=optimize), dtype=dtype, name=name)
      with ops.device(tensor.device):
        return gen_array_ops._zeros_like(tensor, name=name)

    # For now, variant types must be created via zeros_like; as we need to
    # pass the input variant object to the proper zeros callback.

    if (optimize and tensor.shape.is_fully_defined() and
        tensor.dtype != dtypes.variant):
      # We can produce a zeros tensor independent of the value of 'tensor',
      # since the shape is known statically.
      return zeros(tensor.shape, dtype=dtype or tensor.dtype, name=name)

    if dtype is not None and dtype != tensor.dtype and dtype != dtypes.variant:
      return zeros(
          shape_internal(tensor, optimize=optimize), dtype=dtype, name=name)
    else:
      return gen_array_ops._zeros_like(tensor, name=name)


def ones_like(tensor, dtype=None, name=None, optimize=True):
  """Creates a tensor with all elements set to 1.

  Given a single tensor (`tensor`), this operation returns a tensor of the same
  type and shape as `tensor` with all elements set to 1. Optionally, you can
  specify a new type (`dtype`) for the returned tensor.

  For example:

  ```python
  tensor = tf.constant([[1, 2, 3], [4, 5, 6]])
  tf.ones_like(tensor)  # [[1, 1, 1], [1, 1, 1]]
  ```

  Args:
    tensor: A `Tensor`.
    dtype: A type for the returned `Tensor`. Must be `float32`, `float64`,
      `int8`, `uint8`, `int16`, `uint16`, int32`, `int64`,
      `complex64`, `complex128` or `bool`.
    name: A name for the operation (optional).
    optimize: if true, attempt to statically determine the shape of 'tensor'
    and encode it as a constant.

  Returns:
    A `Tensor` with all elements set to 1.
  """
  with ops.name_scope(name, "ones_like", [tensor]) as name:
    tensor = ops.convert_to_tensor(tensor, name="tensor")
    ones_shape = shape_internal(tensor, optimize=optimize)
    if dtype is None:
      dtype = tensor.dtype
    ret = ones(ones_shape, dtype=dtype, name=name)
    if context.in_graph_mode():
      ret.set_shape(tensor.get_shape())
    return ret


def ones(shape, dtype=dtypes.float32, name=None):
  """Creates a tensor with all elements set to 1.

  This operation returns a tensor of type `dtype` with shape `shape` and all
  elements set to 1.

  For example:

  ```python
  tf.ones([2, 3], tf.int32)  # [[1, 1, 1], [1, 1, 1]]
  ```

  Args:
    shape: A list of integers, a tuple of integers, or a 1-D `Tensor` of type
      `int32`.
    dtype: The type of an element in the resulting `Tensor`.
    name: A name for the operation (optional).

  Returns:
    A `Tensor` with all elements set to 1.
  """
  dtype = dtypes.as_dtype(dtype).base_dtype
  with ops.name_scope(name, "ones", [shape]) as name:
    one = True if dtype == dtypes.bool else 1
    try:
      if isinstance(shape, ops.Tensor):
        raise TypeError(
            "preserving semantics from before tensors were iterable")
      shape = tensor_shape.as_shape(shape)
      output = constant(one, shape=shape, dtype=dtype, name=name)
    except (TypeError, ValueError):
      shape = ops.convert_to_tensor(shape, dtype=dtypes.int32, name="shape")
      output = fill(shape, constant(one, dtype=dtype), name=name)
  assert output.dtype.base_dtype == dtype
  return output


def placeholder(dtype, shape=None, name=None):
  """Inserts a placeholder for a tensor that will be always fed.

  **Important**: This tensor will produce an error if evaluated. Its value must
  be fed using the `feed_dict` optional argument to `Session.run()`,
  `Tensor.eval()`, or `Operation.run()`.

  For example:

  ```python
  x = tf.placeholder(tf.float32, shape=(1024, 1024))
  y = tf.matmul(x, x)

  with tf.Session() as sess:
    print(sess.run(y))  # ERROR: will fail because x was not fed.

    rand_array = np.random.rand(1024, 1024)
    print(sess.run(y, feed_dict={x: rand_array}))  # Will succeed.
  ```

  Args:
    dtype: The type of elements in the tensor to be fed.
    shape: The shape of the tensor to be fed (optional). If the shape is not
      specified, you can feed a tensor of any shape.
    name: A name for the operation (optional).

  Returns:
    A `Tensor` that may be used as a handle for feeding a value, but not
    evaluated directly.
  """
  return gen_array_ops._placeholder(dtype=dtype, shape=shape, name=name)


# pylint: disable=redefined-outer-name
def _normalize_sparse_shape(shape, name):
  """Returns a tuple of (Tensor or None, rank or None)."""
  if shape is None:
    return (None, None)
  rank = shape.get_shape()[0] if isinstance(shape, ops.Tensor) else len(shape)
  if not isinstance(shape, ops.Tensor) and None in shape:
    return (None, rank)
  return (ops.convert_to_tensor(shape, dtype=dtypes.int64, name=name), rank)


def sparse_placeholder(dtype, shape=None, name=None):
  """Inserts a placeholder for a sparse tensor that will be always fed.

  **Important**: This sparse tensor will produce an error if evaluated.
  Its value must be fed using the `feed_dict` optional argument to
  `Session.run()`, `Tensor.eval()`, or `Operation.run()`.

  For example:

  ```python
  x = tf.sparse_placeholder(tf.float32)
  y = tf.sparse_reduce_sum(x)

  with tf.Session() as sess:
    print(sess.run(y))  # ERROR: will fail because x was not fed.

    indices = np.array([[3, 2, 0], [4, 5, 1]], dtype=np.int64)
    values = np.array([1.0, 2.0], dtype=np.float32)
    shape = np.array([7, 9, 2], dtype=np.int64)
    print(sess.run(y, feed_dict={
      x: tf.SparseTensorValue(indices, values, shape)}))  # Will succeed.
    print(sess.run(y, feed_dict={
      x: (indices, values, shape)}))  # Will succeed.

    sp = tf.SparseTensor(indices=indices, values=values, dense_shape=shape)
    sp_value = sp.eval(session=sess)
    print(sess.run(y, feed_dict={x: sp_value}))  # Will succeed.
  ```

  Args:
    dtype: The type of `values` elements in the tensor to be fed.
    shape: The shape of the tensor to be fed (optional). If the shape is not
      specified, you can feed a sparse tensor of any shape.
    name: A name for prefixing the operations (optional).

  Returns:
    A `SparseTensor` that may be used as a handle for feeding a value, but not
    evaluated directly.
  """
  shape_name = (name + "/shape") if name is not None else None
  shape, rank = _normalize_sparse_shape(shape, shape_name)
  if shape is None:
    shape = placeholder(dtypes.int64, shape=[rank], name=shape_name)
  return sparse_tensor.SparseTensor(
      values=placeholder(
          dtype,
          shape=[None],
          name=(name + "/values") if name is not None else None),
      indices=placeholder(
          dtypes.int64, shape=[None, rank],
          name=(name + "/indices") if name is not None else None),
      dense_shape=shape)


# pylint: enable=redefined-outer-name


def pad(tensor, paddings, mode="CONSTANT", name=None, constant_values=0):  # pylint: disable=invalid-name
  """Pads a tensor.

  This operation pads a `tensor` according to the `paddings` you specify.
  `paddings` is an integer tensor with shape `[n, 2]`, where n is the rank of
  `tensor`. For each dimension D of `input`, `paddings[D, 0]` indicates how
  many values to add before the contents of `tensor` in that dimension, and
  `paddings[D, 1]` indicates how many values to add after the contents of
  `tensor` in that dimension. If `mode` is "REFLECT" then both `paddings[D, 0]`
  and `paddings[D, 1]` must be no greater than `tensor.dim_size(D) - 1`. If
  `mode` is "SYMMETRIC" then both `paddings[D, 0]` and `paddings[D, 1]` must be
  no greater than `tensor.dim_size(D)`.

  The padded size of each dimension D of the output is:

  `paddings[D, 0] + tensor.dim_size(D) + paddings[D, 1]`

  For example:

  ```python
  t = tf.constant([[1, 2, 3], [4, 5, 6]])
  paddings = tf.constant([[1, 1,], [2, 2]])
  # 'constant_values' is 0.
  # rank of 't' is 2.
  tf.pad(t, paddings, "CONSTANT")  # [[0, 0, 0, 0, 0, 0, 0],
                                   #  [0, 0, 1, 2, 3, 0, 0],
                                   #  [0, 0, 4, 5, 6, 0, 0],
                                   #  [0, 0, 0, 0, 0, 0, 0]]

  tf.pad(t, paddings, "REFLECT")  # [[6, 5, 4, 5, 6, 5, 4],
                                  #  [3, 2, 1, 2, 3, 2, 1],
                                  #  [6, 5, 4, 5, 6, 5, 4],
                                  #  [3, 2, 1, 2, 3, 2, 1]]

  tf.pad(t, paddings, "SYMMETRIC")  # [[2, 1, 1, 2, 3, 3, 2],
                                    #  [2, 1, 1, 2, 3, 3, 2],
                                    #  [5, 4, 4, 5, 6, 6, 5],
                                    #  [5, 4, 4, 5, 6, 6, 5]]
  ```

  Args:
    tensor: A `Tensor`.
    paddings: A `Tensor` of type `int32`.
    mode: One of "CONSTANT", "REFLECT", or "SYMMETRIC" (case-insensitive)
    name: A name for the operation (optional).
    constant_values: In "CONSTANT" mode, the scalar pad value to use. Must be
      same type as `tensor`.

  Returns:
    A `Tensor`. Has the same type as `tensor`.

  Raises:
    ValueError: When mode is not one of "CONSTANT", "REFLECT", or "SYMMETRIC".
  """

  # Convert lower/mixed case to upper for NumPy compatibility
  # NumPy uses all lower-case modes.
  mode = mode.upper()
  if mode == "CONSTANT":
    # TODO(rjryan): Once the forward compatibility period (3 weeks) have passed
    # remove the "Pad" fallback here.
    if constant_values != 0:
      result = gen_array_ops._pad_v2(
          tensor, paddings, constant_values, name=name)
    else:
      result = gen_array_ops._pad(tensor, paddings, name=name)
  elif mode == "REFLECT":
    result = gen_array_ops._mirror_pad(
        tensor, paddings, mode="REFLECT", name=name)
  elif mode == "SYMMETRIC":
    result = gen_array_ops._mirror_pad(
        tensor, paddings, mode="SYMMETRIC", name=name)
  else:
    raise ValueError("Unknown padding mode: %s" % mode)

  # Restore shape information where possible.
  if context.in_graph_mode():
    paddings_constant = tensor_util.constant_value(
        result.op.inputs[1], partial=True)
    input_shape = result.op.inputs[0].shape
    if (input_shape.ndims is not None and not result.shape.is_fully_defined()
        and paddings_constant is not None):
      new_shape = []
      for padding, dim in zip(paddings_constant, input_shape.as_list()):
        if padding is None or dim is None or not all(padding):
          new_shape.append(None)
        else:
          new_shape.append(sum(padding) + dim)
      result.set_shape(new_shape)

  return result


def meshgrid(*args, **kwargs):
  """Broadcasts parameters for evaluation on an N-D grid.

  Given N one-dimensional coordinate arrays `*args`, returns a list `outputs`
  of N-D coordinate arrays for evaluating expressions on an N-D grid.

  Notes:

  `meshgrid` supports cartesian ('xy') and matrix ('ij') indexing conventions.
  When the `indexing` argument is set to 'xy' (the default), the broadcasting
  instructions for the first two dimensions are swapped.

  Examples:

  Calling `X, Y = meshgrid(x, y)` with the tensors

  ```python
  x = [1, 2, 3]
  y = [4, 5, 6]
  X, Y = tf.meshgrid(x, y)
  # X = [[1, 2, 3],
  #      [1, 2, 3],
  #      [1, 2, 3]]
  # Y = [[4, 4, 4],
  #      [5, 5, 5],
  #      [6, 6, 6]]
  ```

  Args:
    *args: `Tensor`s with rank 1.
    **kwargs:
      - indexing: Either 'xy' or 'ij' (optional, default: 'xy').
      - name: A name for the operation (optional).

  Returns:
    outputs: A list of N `Tensor`s with rank N.

  Raises:
    TypeError: When no keyword arguments (kwargs) are passed.
    ValueError: When indexing keyword argument is not one of `xy` or `ij`.
  """

  indexing = kwargs.pop("indexing", "xy")
  name = kwargs.pop("name", "meshgrid")
  if kwargs:
    key = list(kwargs.keys())[0]
    raise TypeError("'{}' is an invalid keyword argument "
                    "for this function".format(key))

  if indexing not in ("xy", "ij"):
    raise ValueError("indexing parameter must be either 'xy' or 'ij'")

  with ops.name_scope(name, "meshgrid", args) as name:
    ndim = len(args)
    s0 = (1,) * ndim

    # Prepare reshape by inserting dimensions with size 1 where needed
    output = []
    for i, x in enumerate(args):
      output.append(reshape(stack(x), (s0[:i] + (-1,) + s0[i + 1::])))
    # Create parameters for broadcasting each tensor to the full size
    shapes = [size(x) for x in args]

    output_dtype = ops.convert_to_tensor(args[0]).dtype.base_dtype

    if indexing == "xy" and ndim > 1:
      output[0] = reshape(output[0], (1, -1) + (1,) * (ndim - 2))
      output[1] = reshape(output[1], (-1, 1) + (1,) * (ndim - 2))
      shapes[0], shapes[1] = shapes[1], shapes[0]

    # TODO(nolivia): improve performance with a broadcast
    mult_fact = ones(shapes, output_dtype)
    return [x * mult_fact for x in output]


NEW_AXIS = -1
SHRINK_AXIS = -2


# PEP-8 naming
# pylint: disable=invalid-name,redefined-outer-name
def _compute_size_of_strided_dim(shrink, spec, size):
  """Computes the size of a single strided slice dimension."""

  unknown = None  # Document what None means here.
  use_full_range = None  # Document other use of None.
  # if this is a shrink axis (i.e. a non-range index)
  # it either will produce an error or return 1
  if shrink:
    return 1
  if size is unknown or size.value is unknown:
    return unknown
  size = size.value
  stride = spec.step
  if stride is not unknown:
    if stride == 0:
      return unknown
    stride = spec.step
    valid_range = [0, size] if stride > 0 else [-1, size - 1]

    # PEP-8 naming
    # pylint: disable=invalid-name
    def canonical(x, c):
      if x is use_full_range:
        return valid_range[c] if stride > 0 else valid_range[(c + 1) & 1]
      else:
        x_fwd = size + x if x < 0 else x  # make negative indices positive
        return max(valid_range[0], min(valid_range[1], x_fwd))

    begin = canonical(spec.start, 0)
    end = canonical(spec.stop, 1)
    interval_length = end - begin
    if interval_length == 0 or ((interval_length < 0) != (stride < 0)):
      return 0
    else:
      remainder = 1 if interval_length % stride != 0 else 0
      return interval_length // stride + remainder
  else:
    return unknown  # unknown because stride is unknown


def _TileGradShape(op):
  """Shape function for the TileGrad op."""
  multiples_shape = op.inputs[1].get_shape().with_rank(1)
  input_shape = op.inputs[0].get_shape().with_rank(multiples_shape[0])
  # NOTE(mrry): Represent `multiples` as a `TensorShape` because (i)
  # it is a vector of non-negative integers, and (ii) doing so allows
  # us to handle partially-known multiples.
  multiples = tensor_util.constant_value_as_shape(op.inputs[1]).with_rank(
      input_shape.ndims)
  if multiples.ndims is None:
    return [tensor_shape.unknown_shape()]
  else:
    output_dims = []
    for dim, multiple in zip(input_shape.dims, multiples.dims):
      output_dims.append(dim // multiple)
    return [tensor_shape.TensorShape(output_dims)]


def edit_distance(hypothesis, truth, normalize=True, name="edit_distance"):
  """Computes the Levenshtein distance between sequences.

  This operation takes variable-length sequences (`hypothesis` and `truth`),
  each provided as a `SparseTensor`, and computes the Levenshtein distance.
  You can normalize the edit distance by length of `truth` by setting
  `normalize` to true.

  For example, given the following input:

  ```python
  # 'hypothesis' is a tensor of shape `[2, 1]` with variable-length values:
  #   (0,0) = ["a"]
  #   (1,0) = ["b"]
  hypothesis = tf.SparseTensor(
      [[0, 0, 0],
       [1, 0, 0]],
      ["a", "b"]
      (2, 1, 1))

  # 'truth' is a tensor of shape `[2, 2]` with variable-length values:
  #   (0,0) = []
  #   (0,1) = ["a"]
  #   (1,0) = ["b", "c"]
  #   (1,1) = ["a"]
  truth = tf.SparseTensor(
      [[0, 1, 0],
       [1, 0, 0],
       [1, 0, 1],
       [1, 1, 0]]
      ["a", "b", "c", "a"],
      (2, 2, 2))

  normalize = True
  ```

  This operation would return the following:

  ```python
  # 'output' is a tensor of shape `[2, 2]` with edit distances normalized
  # by 'truth' lengths.
  output ==> [[inf, 1.0],  # (0,0): no truth, (0,1): no hypothesis
             [0.5, 1.0]]  # (1,0): addition, (1,1): no hypothesis
  ```

  Args:
    hypothesis: A `SparseTensor` containing hypothesis sequences.
    truth: A `SparseTensor` containing truth sequences.
    normalize: A `bool`. If `True`, normalizes the Levenshtein distance by
      length of `truth.`
    name: A name for the operation (optional).

  Returns:
    A dense `Tensor` with rank `R - 1`, where R is the rank of the
    `SparseTensor` inputs `hypothesis` and `truth`.

  Raises:
    TypeError: If either `hypothesis` or `truth` are not a `SparseTensor`.
  """
  if not isinstance(hypothesis, (sparse_tensor.SparseTensor,
                                 sparse_tensor.SparseTensorValue)):
    raise TypeError("Hypothesis must be a SparseTensor.")
  if not isinstance(truth, (sparse_tensor.SparseTensor,
                            sparse_tensor.SparseTensorValue)):
    raise TypeError("Truth must be a SparseTensor.")

  return gen_array_ops._edit_distance(
      hypothesis.indices,
      hypothesis.values,
      hypothesis.dense_shape,
      truth.indices,
      truth.values,
      truth.dense_shape,
      normalize=normalize,
      name=name)


@ops.RegisterGradient("FakeQuantWithMinMaxArgs")
def _FakeQuantWithMinMaxArgsGradient(op, grad):
  """Gradient for FakeQuantWithMinMaxArgs op."""
  return fake_quant_with_min_max_args_gradient(
      grad,
      op.inputs[0],
      min=op.get_attr("min"),
      max=op.get_attr("max"),
      num_bits=op.get_attr("num_bits"),
      narrow_range=op.get_attr("narrow_range"))


@ops.RegisterGradient("FakeQuantWithMinMaxVars")
def _FakeQuantWithMinMaxVarsGradient(op, grad):
  """Gradient for FakeQuantWithMinMaxVars op."""
  return fake_quant_with_min_max_vars_gradient(
      grad,
      op.inputs[0],
      op.inputs[1],
      op.inputs[2],
      num_bits=op.get_attr("num_bits"),
      narrow_range=op.get_attr("narrow_range"))


@ops.RegisterGradient("FakeQuantWithMinMaxVarsPerChannel")
def _FakeQuantWithMinMaxVarsPerChannelGradient(op, grad):
  """Gradient for FakeQuantWithMinMaxVarsPerChannel op."""
  return fake_quant_with_min_max_vars_per_channel_gradient(
      grad,
      op.inputs[0],
      op.inputs[1],
      op.inputs[2],
      num_bits=op.get_attr("num_bits"),
      narrow_range=op.get_attr("narrow_range"))


def required_space_to_batch_paddings(input_shape,
                                     block_shape,
                                     base_paddings=None,
                                     name=None):
  """Calculate padding required to make block_shape divide input_shape.

  This function can be used to calculate a suitable paddings argument for use
  with space_to_batch_nd and batch_to_space_nd.

  Args:
    input_shape: int32 Tensor of shape [N].
    block_shape: int32 Tensor of shape [N].
    base_paddings: Optional int32 Tensor of shape [N, 2].  Specifies the minimum
      amount of padding to use.  All elements must be >= 0.  If not specified,
      defaults to 0.
    name: string.  Optional name prefix.

  Returns:
    (paddings, crops), where:

    `paddings` and `crops` are int32 Tensors of rank 2 and shape [N, 2]
    satisfying:

        paddings[i, 0] = base_paddings[i, 0].
        0 <= paddings[i, 1] - base_paddings[i, 1] < block_shape[i]
        (input_shape[i] + paddings[i, 0] + paddings[i, 1]) % block_shape[i] == 0

        crops[i, 0] = 0
        crops[i, 1] = paddings[i, 1] - base_paddings[i, 1]

  Raises: ValueError if called with incompatible shapes.
  """
  with ops.name_scope(name, "required_space_to_batch_paddings",
                      [input_shape, block_shape]):
    input_shape = ops.convert_to_tensor(
        input_shape, dtype=dtypes.int32, name="input_shape")
    block_shape = ops.convert_to_tensor(
        block_shape, dtype=dtypes.int32, name="block_shape")

    block_shape.get_shape().assert_is_fully_defined()
    block_shape.get_shape().assert_has_rank(1)
    num_block_dims = block_shape.get_shape()[0].value
    if num_block_dims == 0:
      return zeros([0, 2], dtypes.int32), zeros([0, 2], dtypes.int32)

    input_shape.get_shape().assert_is_compatible_with([num_block_dims])

    if base_paddings is not None:
      base_paddings = ops.convert_to_tensor(
          base_paddings, dtype=dtypes.int32, name="base_paddings")
      base_paddings.get_shape().assert_is_compatible_with([num_block_dims, 2])
    else:
      base_paddings = zeros([num_block_dims, 2], dtypes.int32)

    const_block_shape = tensor_util.constant_value(block_shape)
    const_input_shape = tensor_util.constant_value(input_shape)
    const_base_paddings = tensor_util.constant_value(base_paddings)
    if (const_block_shape is not None and const_input_shape is not None and
        const_base_paddings is not None):
      block_shape = const_block_shape
      input_shape = const_input_shape
      base_paddings = const_base_paddings

    # Use same expression for both constant and non-constant case.
    pad_start = base_paddings[:, 0]
    orig_pad_end = base_paddings[:, 1]
    full_input_shape = input_shape + pad_start + orig_pad_end
    pad_end_extra = (block_shape - full_input_shape % block_shape) % block_shape
    pad_end = orig_pad_end + pad_end_extra

    result_paddings = stack(
        [[pad_start[i], pad_end[i]] for i in range(num_block_dims)],
        name="paddings")
    result_crops = stack(
        [[0, pad_end_extra[i]] for i in range(num_block_dims)], name="crops")
    return result_paddings, result_crops


def space_to_batch(input, paddings, block_size, name=None):  # pylint: disable=redefined-builtin
  result = space_to_batch_nd(
      input,
      paddings=paddings,
      block_shape=np.array([block_size, block_size], dtype=np.int64),
      name=name)
  result.set_shape(result.get_shape().with_rank(4))
  return result


space_to_batch.__doc__ = gen_array_ops._space_to_batch.__doc__


def space_to_depth(input, block_size, name=None, data_format="NHWC"):  # pylint: disable=redefined-builtin
  return gen_array_ops.space_to_depth(input, block_size, data_format, name=name)


space_to_depth.__doc__ = gen_array_ops.space_to_depth.__doc__


def depth_to_space(input, block_size, name=None, data_format="NHWC"):  # pylint: disable=redefined-builtin
  return gen_array_ops.depth_to_space(input, block_size, data_format, name=name)


depth_to_space.__doc__ = gen_array_ops.depth_to_space.__doc__


def batch_to_space(input, crops, block_size, name=None):  # pylint: disable=redefined-builtin
  result = batch_to_space_nd(
      input,
      crops=crops,
      block_shape=np.array([block_size, block_size], dtype=np.int64),
      name=name)
  result.set_shape(result.get_shape().with_rank(4))
  return result


batch_to_space.__doc__ = gen_array_ops._batch_to_space.__doc__


def one_hot(indices,
            depth,
            on_value=None,
            off_value=None,
            axis=None,
            dtype=None,
            name=None):
  """Returns a one-hot tensor.

  The locations represented by indices in `indices` take value `on_value`,
  while all other locations take value `off_value`.

  `on_value` and `off_value` must have matching data types. If `dtype` is also
  provided, they must be the same data type as specified by `dtype`.

  If `on_value` is not provided, it will default to the value `1` with type
  `dtype`

  If `off_value` is not provided, it will default to the value `0` with type
  `dtype`

  If the input `indices` is rank `N`, the output will have rank `N+1`. The
  new axis is created at dimension `axis` (default: the new axis is appended
  at the end).

  If `indices` is a scalar the output shape will be a vector of length `depth`

  If `indices` is a vector of length `features`, the output shape will be:

  ```
    features x depth if axis == -1
    depth x features if axis == 0
  ```

  If `indices` is a matrix (batch) with shape `[batch, features]`, the output
  shape will be:

  ```
    batch x features x depth if axis == -1
    batch x depth x features if axis == 1
    depth x batch x features if axis == 0
  ```

  If `dtype` is not provided, it will attempt to assume the data type of
  `on_value` or `off_value`, if one or both are passed in. If none of
  `on_value`, `off_value`, or `dtype` are provided, `dtype` will default to the
  value `tf.float32`.

  Note: If a non-numeric data type output is desired (`tf.string`, `tf.bool`,
  etc.), both `on_value` and `off_value` _must_ be provided to `one_hot`.

  For example:

  ```python
  indices = [0, 1, 2]
  depth = 3
  tf.one_hot(indices, depth)  # output: [3 x 3]
  # [[1., 0., 0.],
  #  [0., 1., 0.],
  #  [0., 0., 1.]]

  indices = [0, 2, -1, 1]
  depth = 3
  tf.one_hot(indices, depth,
             on_value=5.0, off_value=0.0,
             axis=-1)  # output: [4 x 3]
  # [[5.0, 0.0, 0.0],  # one_hot(0)
  #  [0.0, 0.0, 5.0],  # one_hot(2)
  #  [0.0, 0.0, 0.0],  # one_hot(-1)
  #  [0.0, 5.0, 0.0]]  # one_hot(1)

  indices = [[0, 2], [1, -1]]
  depth = 3
  tf.one_hot(indices, depth,
             on_value=1.0, off_value=0.0,
             axis=-1)  # output: [2 x 2 x 3]
  # [[[1.0, 0.0, 0.0],   # one_hot(0)
  #   [0.0, 0.0, 1.0]],  # one_hot(2)
  #  [[0.0, 1.0, 0.0],   # one_hot(1)
  #   [0.0, 0.0, 0.0]]]  # one_hot(-1)
  ```

  Args:
    indices: A `Tensor` of indices.
    depth: A scalar defining the depth of the one hot dimension.
    on_value: A scalar defining the value to fill in output when `indices[j]
      = i`. (default: 1)
    off_value: A scalar defining the value to fill in output when `indices[j]
      != i`. (default: 0)
    axis: The axis to fill (default: -1, a new inner-most axis).
    dtype: The data type of the output tensor.
    name: A name for the operation (optional).

  Returns:
    output: The one-hot tensor.

  Raises:
    TypeError: If dtype of either `on_value` or `off_value` don't match `dtype`
    TypeError: If dtype of `on_value` and `off_value` don't match one another
  """
  with ops.name_scope(name, "one_hot",
                      [indices, depth, on_value, off_value, axis,
                       dtype]) as name:
    on_exists = on_value is not None
    off_exists = off_value is not None

    on_dtype = (ops.convert_to_tensor(on_value).dtype.base_dtype if on_exists
                else None)
    off_dtype = (ops.convert_to_tensor(off_value).dtype.base_dtype if off_exists
                 else None)

    if on_exists or off_exists:
      if dtype is not None:
        # Ensure provided on_value and/or off_value match dtype
        if on_exists and on_dtype != dtype:
          raise TypeError("dtype {0} of on_value does not match "
                          "dtype parameter {1}".format(on_dtype, dtype))
        if off_exists and off_dtype != dtype:
          raise TypeError("dtype {0} of off_value does not match "
                          "dtype parameter {1}".format(off_dtype, dtype))
      else:
        # dtype not provided: automatically assign it
        dtype = on_dtype if on_exists else off_dtype
    elif dtype is None:
      # None of on_value, off_value, or dtype provided. Default dtype to float32
      dtype = dtypes.float32

    if not on_exists:
      # on_value not provided: assign to value 1 of type dtype
      on_value = ops.convert_to_tensor(1, dtype, name="on_value")
      on_dtype = dtype
    if not off_exists:
      # off_value not provided: assign to value 0 of type dtype
      off_value = ops.convert_to_tensor(0, dtype, name="off_value")
      off_dtype = dtype

    if on_dtype != off_dtype:
      raise TypeError("dtype {0} of on_value does not match "
                      "dtype {1} of off_value".format(on_dtype, off_dtype))

    return gen_array_ops._one_hot(indices, depth, on_value, off_value, axis,
                                  name)


def _all_dimensions(x):
  """Returns a 1D-tensor listing all dimensions in x."""
  # Fast path: avoid creating Rank and Range ops if ndims is known.
  if isinstance(x, ops.Tensor) and x.get_shape().ndims is not None:
    return constant_op.constant(
        np.arange(x.get_shape().ndims), dtype=dtypes.int32)
  if (isinstance(x, sparse_tensor.SparseTensor) and
      x.dense_shape.get_shape().is_fully_defined()):
    r = x.dense_shape.get_shape()[0].value  # sparse.dense_shape is 1-D.
    return constant_op.constant(np.arange(r), dtype=dtypes.int32)

  # Otherwise, we rely on Range and Rank to do the right thing at run-time.
  return range(0, rank(x))


def sequence_mask(lengths, maxlen=None, dtype=dtypes.bool, name=None):
  """Returns a mask tensor representing the first N positions of each cell.

  If `lengths` has shape `[d_1, d_2, ..., d_n]` the resulting tensor `mask` has
  dtype `dtype` and shape `[d_1, d_2, ..., d_n, maxlen]`, with

  ```
  mask[i_1, i_2, ..., i_n, j] = (j < lengths[i_1, i_2, ..., i_n])
  ```

  Examples:

  ```python
  tf.sequence_mask([1, 3, 2], 5)  # [[True, False, False, False, False],
                                  #  [True, True, True, False, False],
                                  #  [True, True, False, False, False]]

  tf.sequence_mask([[1, 3],[2,0]])  # [[[True, False, False],
                                    #   [True, True, True]],
                                    #  [[True, True, False],
                                    #   [False, False, False]]]
  ```

  Args:
    lengths: integer tensor, all its values <= maxlen.
    maxlen: scalar integer tensor, size of last dimension of returned tensor.
      Default is the maximum value in `lengths`.
    dtype: output type of the resulting tensor.
    name: name of the op.
  Returns:
    A mask tensor of shape `lengths.shape + (maxlen,)`, cast to specified dtype.
  Raises:
    ValueError: if `maxlen` is not a scalar.
  """
  with ops.name_scope(name, "SequenceMask", [lengths, maxlen]):
    lengths = ops.convert_to_tensor(lengths)

    if maxlen is None:
      maxlen = gen_math_ops._max(lengths, _all_dimensions(lengths))
    else:
      maxlen = ops.convert_to_tensor(maxlen)
    if maxlen.get_shape().ndims != 0:
      raise ValueError("maxlen must be scalar for sequence_mask")

    # The basic idea is to compare a range row vector of size maxlen:
    # [0, 1, 2, 3, 4]
    # to length as a matrix with 1 column: [[1], [3], [2]].
    # Because of broadcasting on both arguments this comparison results
    # in a matrix of size (len(lengths), maxlen)
    row_vector = gen_math_ops._range(
        constant(0, maxlen.dtype), maxlen, constant(1, maxlen.dtype))
    # Since maxlen >= max(lengths), it is safe to use maxlen as a cast
    # authoritative type. Whenever maxlen fits into tf.int32, so do the lengths.
    matrix = gen_math_ops.cast(expand_dims(lengths, -1), maxlen.dtype)
    result = row_vector < matrix

    if dtype is None or result.dtype.base_dtype == dtype.base_dtype:
      return result
    else:
      return gen_math_ops.cast(result, dtype)


def squeeze(input, axis=None, name=None, squeeze_dims=None):
  # pylint: disable=redefined-builtin
  """Removes dimensions of size 1 from the shape of a tensor.

  Given a tensor `input`, this operation returns a tensor of the same type with
  all dimensions of size 1 removed. If you don't want to remove all size 1
  dimensions, you can remove specific size 1 dimensions by specifying
  `axis`.

  For example:

  ```python
  # 't' is a tensor of shape [1, 2, 1, 3, 1, 1]
  tf.shape(tf.squeeze(t))  # [2, 3]
  ```

  Or, to remove specific size 1 dimensions:

  ```python
  # 't' is a tensor of shape [1, 2, 1, 3, 1, 1]
  tf.shape(tf.squeeze(t, [2, 4]))  # [1, 2, 3, 1]
  ```

  Args:
    input: A `Tensor`. The `input` to squeeze.
    axis: An optional list of `ints`. Defaults to `[]`.
      If specified, only squeezes the dimensions listed. The dimension
      index starts at 0. It is an error to squeeze a dimension that is not 1.
      Must be in the range `[-rank(input), rank(input))`.
    name: A name for the operation (optional).
    squeeze_dims: Deprecated keyword argument that is now axis.

  Returns:
    A `Tensor`. Has the same type as `input`.
    Contains the same data as `input`, but has one or more dimensions of
    size 1 removed.

  Raises:
    ValueError: When both `squeeze_dims` and `axis` are specified.
  """
  if squeeze_dims is not None:
    if axis is not None:
      raise ValueError("Cannot specify both 'squeeze_dims' and 'axis'")
    axis = squeeze_dims
  if np.isscalar(axis):
    axis = [axis]
  return gen_array_ops._squeeze(input, axis, name)


def where(condition, x=None, y=None, name=None):
  """Return the elements, either from `x` or `y`, depending on the `condition`.

  If both `x` and `y` are None, then this operation returns the coordinates of
  true elements of `condition`.  The coordinates are returned in a 2-D tensor
  where the first dimension (rows) represents the number of true elements, and
  the second dimension (columns) represents the coordinates of the true
  elements. Keep in mind, the shape of the output tensor can vary depending on
  how many true values there are in input. Indices are output in row-major
  order.

  If both non-None, `x` and `y` must have the same shape.
  The `condition` tensor must be a scalar if `x` and `y` are scalar.
  If `x` and `y` are vectors of higher rank, then `condition` must be either a
  vector with size matching the first dimension of `x`, or must have the same
  shape as `x`.

  The `condition` tensor acts as a mask that chooses, based on the value at each
  element, whether the corresponding element / row in the output should be taken
  from `x` (if true) or `y` (if false).

  If `condition` is a vector and `x` and `y` are higher rank matrices, then it
  chooses which row (outer dimension) to copy from `x` and `y`. If `condition`
  has the same shape as `x` and `y`, then it chooses which element to copy from
  `x` and `y`.

  Args:
    condition: A `Tensor` of type `bool`
    x: A Tensor which may have the same shape as `condition`. If `condition` is
      rank 1, `x` may have higher rank, but its first dimension must match the
      size of `condition`.
    y: A `tensor` with the same shape and type as `x`.
    name: A name of the operation (optional)

  Returns:
    A `Tensor` with the same type and shape as `x`, `y` if they are non-None.
    A `Tensor` with shape `(num_true, dim_size(condition))`.

  Raises:
    ValueError: When exactly one of `x` or `y` is non-None.
  """
  if x is None and y is None:
    with ops.name_scope(name, "Where", [condition]) as name:
      condition = ops.convert_to_tensor(
          condition, preferred_dtype=dtypes.bool, name="condition")
      return gen_array_ops.where(input=condition, name=name)
  elif x is not None and y is not None:
    return gen_math_ops._select(condition=condition, t=x, e=y, name=name)
  else:
    raise ValueError("x and y must both be non-None or both be None.")


def reverse(tensor, axis, name=None):
  return gen_array_ops.reverse_v2(tensor, axis, name)


reverse.__doc__ = gen_array_ops.reverse_v2.__doc__


# pylint: disable=redefined-builtin
def reverse_sequence(input,
                     seq_lengths,
                     seq_axis=None,
                     batch_axis=None,
                     name=None,
                     seq_dim=None,
                     batch_dim=None):
  seq_axis = deprecation.deprecated_argument_lookup("seq_axis", seq_axis,
                                                    "seq_dim", seq_dim)
  batch_axis = deprecation.deprecated_argument_lookup("batch_axis", batch_axis,
                                                      "batch_dim", batch_dim)
  return gen_array_ops.reverse_sequence(
      input=input,
      seq_lengths=seq_lengths,
      seq_dim=seq_axis,
      batch_dim=batch_axis,
      name=name)


# pylint: enable=redefined-builtin

reverse_sequence.__doc__ = deprecation.rewrite_argument_docstring(
    deprecation.rewrite_argument_docstring(
        gen_array_ops.reverse_sequence.__doc__, "batch_dim", "batch_axis"),
    "seq_dim", "seq_axis")


def gather(params, indices, validate_indices=None, name=None, axis=0):
  # TODO(rjryan): Remove "Gather" creation in favor of GatherV2 once the forward
  # compatibility 3 week period has passed.
  if axis == 0:
    return gen_array_ops.gather(
        params, indices, validate_indices=validate_indices, name=name)
  else:
    return gen_array_ops.gather_v2(params, indices, axis, name=name)


gather.__doc__ = gen_array_ops.gather_v2.__doc__


# Define quantize_v2 here in order to make name the second-to-last attribute,
# because round_mode was added later.
@deprecation.deprecated(
    "2017-10-25",
    "`tf.quantize_v2` is deprecated, please use `tf.quantize` instead.")
def quantize_v2(input,  # pylint: disable=redefined-builtin
                min_range,
                max_range,
                T,
                mode="MIN_COMBINED",
                name=None,
                round_mode="HALF_AWAY_FROM_ZERO"):
  return gen_array_ops.quantize_v2(input,
                                   min_range,
                                   max_range,
                                   T=T,
                                   mode=mode,
                                   name=name,
                                   round_mode=round_mode)


quantize_v2.__doc__ = """Please use `tf.quantize` instead."""


# We want to expose tf.quantize instead of tf.quantize_v2; we can deprecate
# tf.quantize_v2 in next version of TensorFlow.
def quantize(input,  # pylint: disable=redefined-builtin
             min_range,
             max_range,
             T,
             mode="MIN_COMBINED",
             round_mode="HALF_AWAY_FROM_ZERO",
             name=None):
  return gen_array_ops.quantize_v2(
      input,
      min_range,
      max_range,
      T,
      mode=mode,
      round_mode=round_mode,
      name=name)


quantize.__doc__ = gen_array_ops.quantize_v2.__doc__<|MERGE_RESOLUTION|>--- conflicted
+++ resolved
@@ -354,11 +354,7 @@
 
   Returns:
     A `Tensor` of type `out_type`. Defaults to `tf.int32`.
-<<<<<<< HEAD
-    
-=======
-
->>>>>>> 8230504f
+
   @compatibility(numpy)
   Equivalent to np.size()
   @end_compatibility
