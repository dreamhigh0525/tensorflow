package(default_visibility = ["//visibility:public"])

<<<<<<< HEAD
archive_dir = "eigen-eigen-fa22401ededc"
=======
archive_dir = "eigen-eigen-726c779797e8"
>>>>>>> aeb66ee0

cc_library(
    name = "eigen",
    hdrs = glob([archive_dir+"/**/*.h", archive_dir+"/unsupported/Eigen/CXX11/*", archive_dir+"/Eigen/*"]),
    includes = [ archive_dir ],
    visibility = ["//visibility:public"],
)
<|MERGE_RESOLUTION|>--- conflicted
+++ resolved
@@ -1,10 +1,6 @@
 package(default_visibility = ["//visibility:public"])
 
-<<<<<<< HEAD
-archive_dir = "eigen-eigen-fa22401ededc"
-=======
 archive_dir = "eigen-eigen-726c779797e8"
->>>>>>> aeb66ee0
 
 cc_library(
     name = "eigen",
