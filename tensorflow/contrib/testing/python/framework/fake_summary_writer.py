--- conflicted
+++ resolved
@@ -127,10 +127,6 @@
 
   def reopen(self):
     pass
-<<<<<<< HEAD
-  
-=======
 
->>>>>>> f3cd792b
   def close(self):
     pass