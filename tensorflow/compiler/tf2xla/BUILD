--- conflicted
+++ resolved
@@ -167,10 +167,7 @@
         "//tensorflow/compiler/xla:statusor",
         "//tensorflow/compiler/xla/client:client_library",
         "//tensorflow/compiler/xla/client:local_client",
-<<<<<<< HEAD
-=======
         "//tensorflow/compiler/xla/service:cpu_plugin",
->>>>>>> f77783c4
         "//tensorflow/core:framework",
         "//tensorflow/core:lib",
         "//tensorflow/core:protos_all_cc",
