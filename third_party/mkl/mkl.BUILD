licenses(["notice"])  # 3-Clause BSD

exports_files(["license.txt"])

filegroup(
    name = "LICENSE",
    srcs = [
        "license.txt",
    ],
    visibility = ["//visibility:public"],
)

cc_library(
    name = "mkl_headers",
    srcs = glob(["include/*"]),
    includes = ["include"],
    visibility = ["//visibility:public"],
)

cc_library(
    name = "mkl_libs_linux",
    srcs = [
        "lib/libiomp5.so",
<<<<<<< HEAD
        "lib/libmklml_intel.so"
=======
        "lib/libmklml_intel.so",
>>>>>>> e922b98f
    ],
    visibility = ["//visibility:public"],
)

cc_library(
    name = "mkl_libs_darwin",
    srcs = [
        "lib/libiomp5.dylib",
<<<<<<< HEAD
        "lib/libmklml.dylib"
=======
        "lib/libmklml.dylib",
>>>>>>> e922b98f
    ],
    visibility = ["//visibility:public"],
)

cc_library(
    name = "mkl_libs_windows",
    srcs = [
        "lib/libiomp5md.lib",
<<<<<<< HEAD
        "lib/mklml.lib"
=======
        "lib/mklml.lib",
>>>>>>> e922b98f
    ],
    visibility = ["//visibility:public"],
)<|MERGE_RESOLUTION|>--- conflicted
+++ resolved
@@ -21,11 +21,7 @@
     name = "mkl_libs_linux",
     srcs = [
         "lib/libiomp5.so",
-<<<<<<< HEAD
-        "lib/libmklml_intel.so"
-=======
         "lib/libmklml_intel.so",
->>>>>>> e922b98f
     ],
     visibility = ["//visibility:public"],
 )
@@ -34,11 +30,7 @@
     name = "mkl_libs_darwin",
     srcs = [
         "lib/libiomp5.dylib",
-<<<<<<< HEAD
-        "lib/libmklml.dylib"
-=======
         "lib/libmklml.dylib",
->>>>>>> e922b98f
     ],
     visibility = ["//visibility:public"],
 )
@@ -47,11 +39,7 @@
     name = "mkl_libs_windows",
     srcs = [
         "lib/libiomp5md.lib",
-<<<<<<< HEAD
-        "lib/mklml.lib"
-=======
         "lib/mklml.lib",
->>>>>>> e922b98f
     ],
     visibility = ["//visibility:public"],
 )