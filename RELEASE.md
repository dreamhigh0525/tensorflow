# Changes since last release

## Breaking changes to the API

* `AdjustContrast` kernel deprecated, new kernel `AdjustContrastv2` takes and
  outputs float only. `adjust_contrast` now takes all data types.
* `adjust_brightness`'s `delta` argument is now always assumed to be in `[0,1]`
  (as is the norm for images in floating point formats), independent of the
  data type of the input image.
* The image processing ops do not take `min` and `max` inputs any more, casting
  safety is handled by `saturate_cast`, which makes sure over- and underflows
  are handled before casting to data types with smaller ranges.
* For C++ API users: `IsLegacyScalar` and `IsLegacyVector` are now gone from
  `TensorShapeUtils` since TensorFlow is scalar strict within Google (for
  example, the shape argument to `tf.reshape` can't be a scalar anymore).  The
  open source release was already scalar strict, so outside Google `IsScalar`
  and `IsVector` are exact replacements.
* The following files are being removed from `tensorflow/core/public/`:
    * `env.h` -> `../platform/env.h`
    * `status.h` -> `../lib/core/status.h`
    * `tensor.h` -> `../framework/tensor.h`
    * `tensor_shape.h` -> `../framework/tensor_shape.h`
    * `partial_tensor_shape.h` -> `../framework/partial_tensor_shape.h`
    * `tensorflow_server.h` deleted
* For C++ API users: `TensorShape::ShortDebugString` has been renamed to
  `DebugString`, and the previous `DebugString` behavior is gone (it was
  needlessly verbose and produced a confusing empty string for scalars).
* `GraphOptions.skip_common_subexpression_elimination` has been removed. All
  graph optimizer options are now specified via
  `GraphOptions.OptimizerOptions`.
* ASSERT_OK / EXPECT_OK macros conflicted with external projects, so they were
  renamed TF_ASSERT_OK, TF_EXPECT_OK.  The existing macros are currently
  maintained for short-term compatibility but will be removed.
* The non-public `nn.rnn` and the various `nn.seq2seq` methods now return
  just the final state instead of the list of all states.
<<<<<<< HEAD
* `tf.scatter_update` now no longer guarantees that lexicographically largest
  index be used for update when duplicate entires exist.
=======
* `tf.image.random_crop(image, [height, width])` is now
  `tf.random_crop(image, [height, width, depth])`, and `tf.random_crop` works
  for any rank (not just 3-D images).  The C++ `RandomCrop` op has been replaced
  with pure Python.
>>>>>>> 1091f6e9


## Bug fixes

* The Python API will now properly set the `list` member of `AttrValue` in
  constructed `GraphDef` messages for empty lists.  The serialization of some
  graphs will change, but the change is both forwards and backwards compatible.
  It will break tests that compare a generated `GraphDef` to a golden serialized
  `GraphDef`.


# Release 0.6.0

## Major Features and Improvements

* Python 3.3+ support via changes to python codebase and ability
  to specify python version via ./configure.

* Some improvements to GPU performance and memory usage:
  [convnet benchmarks](https://github.com/soumith/convnet-benchmarks/issues/66)
  roughly equivalent with native cudnn v2 performance.  Improvements mostly due
  to moving to 32-bit indices, faster shuffling kernels.  More improvements to
  come in later releases.


## Bug fixes

* Lots of fixes to documentation and tutorials, many contributed
  by the public.

* 271 closed issues on github issues.

## Backwards-incompatible changes

* tf.nn.fixed_unigram_candidate_sampler changed its default 'distortion'
  attribute from 0.0 to 1.0. This was a bug in the original release
  that is now fixed.

# Release 0.5.0

Initial release of TensorFlow.<|MERGE_RESOLUTION|>--- conflicted
+++ resolved
@@ -33,15 +33,10 @@
   maintained for short-term compatibility but will be removed.
 * The non-public `nn.rnn` and the various `nn.seq2seq` methods now return
   just the final state instead of the list of all states.
-<<<<<<< HEAD
-* `tf.scatter_update` now no longer guarantees that lexicographically largest
-  index be used for update when duplicate entires exist.
-=======
 * `tf.image.random_crop(image, [height, width])` is now
   `tf.random_crop(image, [height, width, depth])`, and `tf.random_crop` works
   for any rank (not just 3-D images).  The C++ `RandomCrop` op has been replaced
   with pure Python.
->>>>>>> 1091f6e9
 
 
 ## Bug fixes
