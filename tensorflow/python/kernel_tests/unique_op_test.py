--- conflicted
+++ resolved
@@ -87,10 +87,7 @@
     for i in range(len(x)):
       self.assertEqual(x[i], tf_y[tf_idx[i]])
 
-<<<<<<< HEAD
-=======
 
->>>>>>> 7cc0c1c7
 class UniqueWithCountsTest(test.TestCase):
 
   def testInt32(self):
