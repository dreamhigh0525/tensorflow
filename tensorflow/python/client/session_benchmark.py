# Copyright 2016 The TensorFlow Authors. All Rights Reserved.
#
# Licensed under the Apache License, Version 2.0 (the "License");
# you may not use this file except in compliance with the License.
# You may obtain a copy of the License at
#
#     http://www.apache.org/licenses/LICENSE-2.0
#
# Unless required by applicable law or agreed to in writing, software
# distributed under the License is distributed on an "AS IS" BASIS,
# WITHOUT WARRANTIES OR CONDITIONS OF ANY KIND, either express or implied.
# See the License for the specific language governing permissions and
# limitations under the License.
# ==============================================================================
"""Tests and benchmarks for interacting with the `tf.Session`."""

from __future__ import absolute_import
from __future__ import division
from __future__ import print_function

import time

import numpy as np

<<<<<<< HEAD
from six.moves import xrange
=======
from six.moves import xrange  # pylint: disable=redefined-builtin
>>>>>>> b30182a0
from tensorflow.python.client import session
from tensorflow.python.framework import dtypes
from tensorflow.python.framework import ops
from tensorflow.python.ops import array_ops
from tensorflow.python.ops import random_ops
from tensorflow.python.ops import variables
from tensorflow.python.platform import test
from tensorflow.python.training import server_lib


class SessionBenchmark(test.Benchmark):
  """Tests and benchmarks for interacting with the `tf.Session`."""

  def _benchmarkFeed(self, name, target, size, iters):
    """Runs a microbenchmark to measure the cost of feeding a tensor.

    Reports the median cost of feeding a tensor of `size` * `sizeof(float)`
    bytes.

    Args:
      name: A human-readable name for logging the output.
      target: The session target to use for the benchmark.
      size: The number of floating-point numbers to be feed.
      iters: The number of iterations to perform.
    """
    feed_val = np.random.rand(size).astype(np.float32)
    times = []
    with ops.Graph().as_default():
      p = array_ops.placeholder(dtypes.float32, shape=[size])
      # Fetch the operation rather than the tensor, to avoid measuring the time
      # to fetch back the value.
      no_op = array_ops.identity(p).op
      with session.Session(target) as sess:
        sess.run(no_op, feed_dict={p: feed_val})  # Warm-up run.
        for _ in xrange(iters):
          start_time = time.time()
          sess.run(no_op, feed_dict={p: feed_val})
          end_time = time.time()
          times.append(end_time - start_time)
    print("%s %d %f" % (name, size, np.median(times)))
    self.report_benchmark(iters=1, wall_time=np.median(times), name=name)

  def _benchmarkFetch(self, name, target, size, iters):
    """Runs a microbenchmark to measure the cost of fetching a tensor.

    Reports the median cost of fetching a tensor of `size` * `sizeof(float)`
    bytes.

    Args:
      name: A human-readable name for logging the output.
      target: The session target to use for the benchmark.
      size: The number of floating-point numbers to be fetched.
      iters: The number of iterations to perform.
    """
    times = []
    with ops.Graph().as_default():
      # Define the tensor to be fetched as a variable, to avoid
      # constant-folding.
      v = variables.Variable(random_ops.random_normal([size]))
      with session.Session(target) as sess:
        sess.run(v.initializer)
        sess.run(v)  # Warm-up run.
        for _ in xrange(iters):
          start_time = time.time()
          sess.run(v)
          end_time = time.time()
          times.append(end_time - start_time)
    print("%s %d %f" % (name, size, np.median(times)))
    self.report_benchmark(iters=1, wall_time=np.median(times), name=name)

  def _benchmarkFetchPrebuilt(self, name, target, size, iters):
    """Runs a microbenchmark to measure the cost of fetching a tensor.

    Reports the median cost of fetching a tensor of `size` * `sizeof(float)`
    bytes.

    Args:
      name: A human-readable name for logging the output.
      target: The session target to use for the benchmark.
      size: The number of floating-point numbers to be fetched.
      iters: The number of iterations to perform.
    """
    times = []
    with ops.Graph().as_default():
      # Define the tensor to be fetched as a variable, to avoid
      # constant-folding.
      v = variables.Variable(random_ops.random_normal([size]))
      with session.Session(target) as sess:
        sess.run(v.initializer)
        runner = sess.make_callable(v)
        runner()  # Warm-up run.
        for _ in xrange(iters):
          start_time = time.time()
          runner()
          end_time = time.time()
          times.append(end_time - start_time)
    print("%s %d %f" % (name, size, np.median(times)))
    self.report_benchmark(iters=1, wall_time=np.median(times), name=name)

  def _benchmarkRunOp(self, name, target, iters):
    """Runs a microbenchmark to measure the cost of running an op.

    Reports the median cost of running a trivial (Variable) op.

    Args:
      name: A human-readable name for logging the output.
      target: The session target to use for the benchmark.
      iters: The number of iterations to perform.
    """
    times = []
    with ops.Graph().as_default():
      # Define the op to be run as a variable, to avoid
      # constant-folding.
      v = variables.Variable(random_ops.random_normal([]))
      with session.Session(target) as sess:
        sess.run(v.initializer)
        sess.run(v.op)  # Warm-up run.
        for _ in xrange(iters):
          start_time = time.time()
          sess.run(v.op)
          end_time = time.time()
          times.append(end_time - start_time)
    print("%s %f" % (name, np.median(times)))
    self.report_benchmark(iters=1, wall_time=np.median(times), name=name)

  def _benchmarkRunOpPrebuilt(self, name, target, iters):
    """Runs a microbenchmark to measure the cost of running an op.

    Reports the median cost of running a trivial (Variable) op.

    Args:
      name: A human-readable name for logging the output.
      target: The session target to use for the benchmark.
      iters: The number of iterations to perform.
    """
    times = []
    with ops.Graph().as_default():
      # Define the op to be run as a variable, to avoid
      # constant-folding.
      v = variables.Variable(random_ops.random_normal([]))
      with session.Session(target) as sess:
        sess.run(v.initializer)
        runner = sess.make_callable(v.op)
        runner()  # Warm-up run.
        for _ in xrange(iters):
          start_time = time.time()
          runner()
          end_time = time.time()
          times.append(end_time - start_time)
    print("%s %f" % (name, np.median(times)))
    self.report_benchmark(iters=1, wall_time=np.median(times), name=name)

  def benchmarkGrpcSession(self):
    server = server_lib.Server.create_local_server()
    self._benchmarkFeed("benchmark_session_feed_grpc_4B", server.target, 1,
                        30000)
    session.Session.reset(server.target)
    self._benchmarkFeed("benchmark_session_feed_grpc_4MB", server.target,
                        1 << 20, 25000)
    session.Session.reset(server.target)
    self._benchmarkFetch("benchmark_session_fetch_grpc_4B", server.target, 1,
                         40000)
    session.Session.reset(server.target)
    self._benchmarkFetch("benchmark_session_fetch_grpc_4MB", server.target,
                         1 << 20, 20000)
    session.Session.reset(server.target)
    self._benchmarkFetchPrebuilt("benchmark_session_fetchprebuilt_grpc_4B",
                                 server.target, 1, 50000)
    session.Session.reset(server.target)
    self._benchmarkFetchPrebuilt("benchmark_session_fetchprebuilt_grpc_4MB",
                                 server.target, 1 << 20, 50000)
    session.Session.reset(server.target)
    self._benchmarkRunOp("benchmark_session_runop_grpc", server.target, 50000)
    session.Session.reset(server.target)
    self._benchmarkRunOpPrebuilt("benchmark_session_runopprebuilt_grpc",
                                 server.target, 100000)
    session.Session.reset(server.target)

  def benchmarkDirectSession(self):
    self._benchmarkFeed("benchmark_session_feed_direct_4B", "", 1, 80000)
    self._benchmarkFeed("benchmark_session_feed_direct_4MB", "", 1 << 20, 20000)
    self._benchmarkFetch("benchmark_session_fetch_direct_4B", "", 1, 100000)
    self._benchmarkFetch("benchmark_session_fetch_direct_4MB", "", 1 << 20,
                         20000)
    self._benchmarkFetchPrebuilt("benchmark_session_fetchprebuilt_direct_4B",
                                 "", 1, 200000)
    self._benchmarkFetchPrebuilt("benchmark_session_fetchprebuilt_direct_4MB",
                                 "", 1 << 20, 200000)
    self._benchmarkRunOp("benchmark_session_runop_direct", "", 200000)
    self._benchmarkRunOpPrebuilt("benchmark_session_runopprebuilt_direct", "",
                                 200000)


if __name__ == "__main__":
  test.main()<|MERGE_RESOLUTION|>--- conflicted
+++ resolved
@@ -22,11 +22,7 @@
 
 import numpy as np
 
-<<<<<<< HEAD
-from six.moves import xrange
-=======
 from six.moves import xrange  # pylint: disable=redefined-builtin
->>>>>>> b30182a0
 from tensorflow.python.client import session
 from tensorflow.python.framework import dtypes
 from tensorflow.python.framework import ops
