--- conflicted
+++ resolved
@@ -95,11 +95,7 @@
             "-lpthread",
         ],
         "@%ws%//tensorflow:linux_x86_64": [
-<<<<<<< HEAD
-            "-lpthread", 
-=======
             "-lpthread",
->>>>>>> f9e1384f
         ],
         "//conditions:default": [
         ],
