--- conflicted
+++ resolved
@@ -476,10 +476,7 @@
 
   def testNameScopeIsConsistentWithVariableScope(self):
     # Github issue 13429.
-<<<<<<< HEAD
-=======
-
->>>>>>> 122af9a8
+
     class MyLayer(base_layers.Layer):
 
       def build(self, input_shape):
