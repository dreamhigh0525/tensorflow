--- conflicted
+++ resolved
@@ -244,11 +244,7 @@
         "fully_connected",
         "fused_batch_norm",
         "gather",
-<<<<<<< HEAD
-        "gather_buggy",
-=======
         "gather_with_constant",
->>>>>>> 7a241d59
         "global_batch_norm",
         "greater",
         "greater_equal",
