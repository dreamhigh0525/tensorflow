--- conflicted
+++ resolved
@@ -21,11 +21,7 @@
 )
 
 load(
-<<<<<<< HEAD
-    "//third_party/mkl:build_defs.bzl",
-=======
     "//tensorflow/third_party/mkl:build_defs.bzl",
->>>>>>> 67268c80
     "if_mkl",
 )
 
