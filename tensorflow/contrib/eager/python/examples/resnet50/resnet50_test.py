# Copyright 2017 The TensorFlow Authors. All Rights Reserved.
#
# Licensed under the Apache License, Version 2.0 (the "License");
# you may not use this file except in compliance with the License.
# You may obtain a copy of the License at
#
#     http://www.apache.org/licenses/LICENSE-2.0
#
# Unless required by applicable law or agreed to in writing, software
# distributed under the License is distributed on an "AS IS" BASIS,
# WITHOUT WARRANTIES OR CONDITIONS OF ANY KIND, either express or implied.
# See the License for the specific language governing permissions and
# limitations under the License.
# ==============================================================================
"""Tests and benchmarks for the ResNet50 model, executed eagerly."""

from __future__ import absolute_import
from __future__ import division
from __future__ import print_function

import gc
import tempfile
import time

<<<<<<< HEAD
from six.moves import xrange
=======
from six.moves import xrange  # pylint: disable=redefined-builtin
>>>>>>> b30182a0
import tensorflow as tf

import tensorflow.contrib.eager as tfe
from tensorflow.contrib.eager.python.examples.resnet50 import resnet50
from tensorflow.contrib.summary import summary_test_util
from tensorflow.python.client import device_lib


def device_and_data_format():
  return ('/gpu:0', 'channels_first') if tfe.num_gpus() else ('/cpu:0',
                                                              'channels_last')


def random_batch(batch_size):
  _, data_format = device_and_data_format()

  shape = (3, 224, 224) if data_format == 'channels_first' else (224, 224, 3)
  shape = (batch_size,) + shape

  num_classes = 1000
  images = tf.random_uniform(shape)
  labels = tf.random_uniform(
      [batch_size], minval=0, maxval=num_classes, dtype=tf.int32)
  one_hot = tf.one_hot(labels, num_classes)

  return images, one_hot


def train_one_step(model, images, labels, optimizer):

  with tfe.GradientTape() as tape:
    logits = model(images, training=True)
    loss = tf.losses.softmax_cross_entropy(
        logits=logits, onehot_labels=labels)
    tf.contrib.summary.scalar(name='loss', tensor=loss)
  grads = tape.gradient(loss, model.variables)
  optimizer.apply_gradients(zip(grads, model.variables))


class ResNet50Test(tf.test.TestCase):

  def _apply(self, defun=False):
    device, data_format = device_and_data_format()
    model = resnet50.ResNet50(data_format)
    if defun:
      model.call = tfe.defun(model.call)
    with tf.device(device):
      images, _ = random_batch(2)
      output = model(images)
    self.assertEqual((2, 1000), output.shape)

  def test_apply(self):
    self._apply(defun=False)

  def test_apply_with_defun(self):
    self._apply(defun=True)

  def test_apply_no_top(self):
    device, data_format = device_and_data_format()
    model = resnet50.ResNet50(data_format, include_top=False)
    with tf.device(device):
      images, _ = random_batch(2)
      output = model(images)
    output_shape = ((2, 2048, 1, 1)
                    if data_format == 'channels_first' else (2, 1, 1, 2048))
    self.assertEqual(output_shape, output.shape)

  def test_apply_with_pooling(self):
    device, data_format = device_and_data_format()
    model = resnet50.ResNet50(data_format, include_top=False, pooling='avg')
    with tf.device(device):
      images, _ = random_batch(2)
      output = model(images)
    self.assertEqual((2, 2048), output.shape)

  def test_train(self):
    device, data_format = device_and_data_format()
    model = resnet50.ResNet50(data_format)
    tf.train.get_or_create_global_step()
    logdir = tempfile.mkdtemp()
    with tf.contrib.summary.create_file_writer(
        logdir, max_queue=0,
        name='t0').as_default(), tf.contrib.summary.always_record_summaries():
      with tf.device(device):
        optimizer = tf.train.GradientDescentOptimizer(0.1)
        images, labels = random_batch(2)
        train_one_step(model, images, labels, optimizer)
        self.assertEqual(320, len(model.variables))
    events = summary_test_util.events_from_logdir(logdir)
    self.assertEqual(len(events), 2)
    self.assertEqual(events[1].summary.value[0].tag, 'loss')

  def test_no_garbage(self):
    device, data_format = device_and_data_format()
    model = resnet50.ResNet50(data_format)
    optimizer = tf.train.GradientDescentOptimizer(0.1)
    with tf.device(device):
      images, labels = random_batch(2)
      gc.disable()
      # Warm up. Note that this first run does create significant amounts of
      # garbage to be collected. The hope is that this is a build-only effect,
      # and a subsequent training loop will create nothing which needs to be
      # collected.
      train_one_step(model, images, labels, optimizer)
      gc.collect()
      previous_gc_debug_flags = gc.get_debug()
      gc.set_debug(gc.DEBUG_SAVEALL)
      for _ in range(2):
        # Run twice to ensure that garbage that is created on the first
        # iteration is no longer accessible.
        train_one_step(model, images, labels, optimizer)
      gc.collect()
      # There should be no garbage requiring collection.
      self.assertEqual(0, len(gc.garbage))
      gc.set_debug(previous_gc_debug_flags)
      gc.enable()


class MockIterator(object):

  def __init__(self, tensors):
    self._tensors = [tf.identity(x) for x in tensors]

  def next(self):
    return self._tensors


class ResNet50Benchmarks(tf.test.Benchmark):

  def _train_batch_sizes(self):
    """Choose batch sizes based on GPU capability."""
    for device in device_lib.list_local_devices():
      if 'GPU:0' in device.name:
        # Avoid OOM errors with larger batch sizes, which seem to cause errors
        # later on even if caught.
        #
        # TODO(allenl): Base this on device memory; memory limit information
        # during the test seems to exclude the amount TensorFlow has allocated,
        # which isn't useful.
        if 'K20' in device.physical_device_desc:
          return (16,)
        if 'P100' in device.physical_device_desc:
          return (16, 32, 64)
    return (16, 32)

  def _report(self, label, start, num_iters, device, batch_size, data_format):
    avg_time = (time.time() - start) / num_iters
    dev = 'cpu' if 'cpu' in device else 'gpu'
    name = '%s_%s_batch_%d_%s' % (label, dev, batch_size, data_format)
    extras = {'examples_per_sec': batch_size / avg_time}
    self.report_benchmark(
        iters=num_iters, wall_time=avg_time, name=name, extras=extras)

  def _force_gpu_sync(self):
    # If this function is called in the context of a GPU device
    # (e.g., inside a 'with tf.device("/gpu:0")' block)
    # then this will force a copy from CPU->GPU->CPU, which forces
    # a sync. This is a roundabout way, yes.
    tf.constant(1.).cpu()

  def _benchmark_eager_apply(self, label, defun=False):
    device, data_format = device_and_data_format()
    model = resnet50.ResNet50(data_format)
    if defun:
      model.call = tfe.defun(model.call)
    batch_size = 64
    num_burn = 5
    num_iters = 30
    with tf.device(device):
      images, _ = random_batch(batch_size)
      for _ in xrange(num_burn):
        model(images).cpu()
      gc.collect()
      start = time.time()
      for _ in xrange(num_iters):
        model(images).cpu()
      self._report(label, start, num_iters, device, batch_size, data_format)

  def benchmark_eager_apply(self):
    self._benchmark_eager_apply('eager_apply', defun=False)

  def benchmark_eager_apply_with_defun(self):
    self._benchmark_eager_apply('eager_apply_with_defun', defun=True)

  def _benchmark_eager_train(self, label, make_iterator, defun=False):
    device, data_format = device_and_data_format()
    for batch_size in self._train_batch_sizes():
      (images, labels) = random_batch(batch_size)
      num_burn = 3
      num_iters = 10
      model = resnet50.ResNet50(data_format)
      if defun:
        model.call = tfe.defun(model.call)
      optimizer = tf.train.GradientDescentOptimizer(0.1)

      with tf.device(device):
        iterator = make_iterator((images, labels))
        for _ in xrange(num_burn):
          (images, labels) = iterator.next()
          train_one_step(model, images, labels, optimizer)
        self._force_gpu_sync()
        gc.collect()

        start = time.time()
        for _ in xrange(num_iters):
          (images, labels) = iterator.next()
          train_one_step(model, images, labels, optimizer)
        self._force_gpu_sync()
        self._report(label, start, num_iters, device, batch_size, data_format)

  def benchmark_eager_train(self):
    self._benchmark_eager_train('eager_train', MockIterator, defun=False)

  def benchmark_eager_train_with_defun(self):
    self._benchmark_eager_train(
        'eager_train_with_defun', MockIterator, defun=True)

  def benchmark_eager_train_datasets(self):

    def make_iterator(tensors):
      with tf.device('/device:CPU:0'):
        ds = tf.data.Dataset.from_tensors(tensors).repeat()
      return tfe.Iterator(ds)

    self._benchmark_eager_train(
        'eager_train_dataset', make_iterator, defun=False)

  def benchmark_eager_train_datasets_with_defun(self):

    def make_iterator(tensors):
      with tf.device('/device:CPU:0'):
        ds = tf.data.Dataset.from_tensors(tensors).repeat()
      return tfe.Iterator(ds)

    self._benchmark_eager_train(
        'eager_train_dataset_with_defun', make_iterator, defun=True)


if __name__ == '__main__':
  tfe.enable_eager_execution()
  tf.test.main()<|MERGE_RESOLUTION|>--- conflicted
+++ resolved
@@ -22,11 +22,7 @@
 import tempfile
 import time
 
-<<<<<<< HEAD
-from six.moves import xrange
-=======
 from six.moves import xrange  # pylint: disable=redefined-builtin
->>>>>>> b30182a0
 import tensorflow as tf
 
 import tensorflow.contrib.eager as tfe
