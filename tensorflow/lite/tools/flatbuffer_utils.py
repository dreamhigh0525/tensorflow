# Copyright 2020 The TensorFlow Authors. All Rights Reserved.
#
# Licensed under the Apache License, Version 2.0 (the "License");
# you may not use this file except in compliance with the License.
# You may obtain a copy of the License at
#
#     http://www.apache.org/licenses/LICENSE-2.0
#
# Unless required by applicable law or agreed to in writing, software
# distributed under the License is distributed on an "AS IS" BASIS,
# WITHOUT WARRANTIES OR CONDITIONS OF ANY KIND, either express or implied.
# See the License for the specific language governing permissions and
# limitations under the License.
# ==============================================================================
"""Utility functions for FlatBuffers.

All functions that are commonly used to work with FlatBuffers.

Refer to the tensorflow lite flatbuffer schema here:
tensorflow/lite/schema/schema.fbs

"""

import copy
import random
import re
<<<<<<< HEAD
import sys
=======
import struct
>>>>>>> b3865d7c

import flatbuffers
from tensorflow.lite.python import schema_py_generated as schema_fb
from tensorflow.python.platform import gfile

_TFLITE_FILE_IDENTIFIER = b'TFL3'


def convert_bytearray_to_object(model_bytearray):
  """Converts a tflite model from a bytearray to an object for parsing."""
  model_object = schema_fb.Model.GetRootAsModel(model_bytearray, 0)
  return schema_fb.ModelT.InitFromObj(model_object)


def read_model(input_tflite_file):
  """Reads a tflite model as a python object.

  Args:
    input_tflite_file: Full path name to the input tflite file

  Raises:
    RuntimeError: If input_tflite_file path is invalid.
    IOError: If input_tflite_file cannot be opened.

  Returns:
    A python object corresponding to the input tflite file.
  """
  if not gfile.Exists(input_tflite_file):
    raise RuntimeError('Input file not found at %r\n' % input_tflite_file)
  with gfile.GFile(input_tflite_file, 'rb') as input_file_handle:
    model_bytearray = bytearray(input_file_handle.read())
  model = convert_bytearray_to_object(model_bytearray)
  if sys.byteorder == 'big':
    byte_swap_tflite_model_obj(model, "little", "big")
  return model


def read_model_with_mutable_tensors(input_tflite_file):
  """Reads a tflite model as a python object with mutable tensors.

  Similar to read_model() with the addition that the returned object has
  mutable tensors (read_model() returns an object with immutable tensors).

  Args:
    input_tflite_file: Full path name to the input tflite file

  Raises:
    RuntimeError: If input_tflite_file path is invalid.
    IOError: If input_tflite_file cannot be opened.

  Returns:
    A mutable python object corresponding to the input tflite file.
  """
  return copy.deepcopy(read_model(input_tflite_file))


def convert_object_to_bytearray(model_object):
  """Converts a tflite model from an object to a immutable bytearray."""
  # Initial size of the buffer, which will grow automatically if needed
  builder = flatbuffers.Builder(1024)
  model_offset = model_object.Pack(builder)
  builder.Finish(model_offset, file_identifier=_TFLITE_FILE_IDENTIFIER)
  model_bytearray = bytes(builder.Output())
  return model_bytearray


def write_model(model_object, output_tflite_file):
  """Writes the tflite model, a python object, into the output file.

  Args:
    model_object: A tflite model as a python object
    output_tflite_file: Full path name to the output tflite file.

  Raises:
    IOError: If output_tflite_file path is invalid or cannot be opened.
  """
  if sys.byteorder == 'big':
    model_object = copy.deepcopy(model_object)
    byte_swap_tflite_model_obj(model_object, "big", "little")
  model_bytearray = convert_object_to_bytearray(model_object)
  with gfile.GFile(output_tflite_file, 'wb') as output_file_handle:
    output_file_handle.write(model_bytearray)


def strip_strings(model):
  """Strips all nonessential strings from the model to reduce model size.

  We remove the following strings:
  (find strings by searching ":string" in the tensorflow lite flatbuffer schema)
  1. Model description
  2. SubGraph name
  3. Tensor names
  We retain OperatorCode custom_code and Metadata name.

  Args:
    model: The model from which to remove nonessential strings.
  """

  model.description = None
  for subgraph in model.subgraphs:
    subgraph.name = None
    for tensor in subgraph.tensors:
      tensor.name = None
  # We clear all signature_def structure, since without names it is useless.
  model.signatureDefs = None


def type_to_name(tensor_type):
  """Converts a numerical enum to a readable tensor type."""
  for name, value in schema_fb.TensorType.__dict__.items():
    if value == tensor_type:
      return name
  return None


def randomize_weights(model, random_seed=0, buffers_to_skip=None):
  """Randomize weights in a model.

  Args:
    model: The model in which to randomize weights.
    random_seed: The input to the random number generator (default value is 0).
    buffers_to_skip: The list of buffer indices to skip. The weights in these
                     buffers are left unmodified.
  """

  # The input to the random seed generator. The default value is 0.
  random.seed(random_seed)

  # Parse model buffers which store the model weights
  buffers = model.buffers
  buffer_ids = range(1, len(buffers))  # ignore index 0 as it's always None
  if buffers_to_skip is not None:
    buffer_ids = [idx for idx in buffer_ids if idx not in buffers_to_skip]

  buffer_types = {}
  for graph in model.subgraphs:
    for op in graph.operators:
      for input_idx in op.inputs:
        tensor = graph.tensors[input_idx]
        buffer_types[tensor.buffer] = type_to_name(tensor.type)

  for i in buffer_ids:
    buffer_i_data = buffers[i].data
    buffer_i_size = 0 if buffer_i_data is None else buffer_i_data.size
    if buffer_i_size == 0:
      continue

    # Raw data buffers are of type ubyte (or uint8) whose values lie in the
    # range [0, 255]. Those ubytes (or unint8s) are the underlying
    # representation of each datatype. For example, a bias tensor of type
    # int32 appears as a buffer 4 times it's length of type ubyte (or uint8).
    # For floats, we need to generate a valid float and then pack it into
    # the raw bytes in place.
    buffer_type = buffer_types.get(i, 'INT8')
    if buffer_type.startswith('FLOAT'):
      format_code = 'e' if buffer_type == 'FLOAT16' else 'f'
      for offset in range(0, buffer_i_size, struct.calcsize(format_code)):
        value = random.uniform(-0.5, 0.5)  # See http://b/152324470#comment2
        struct.pack_into(format_code, buffer_i_data, offset, value)
    else:
      for j in range(buffer_i_size):
        buffer_i_data[j] = random.randint(0, 255)


def rename_custom_ops(model, map_custom_op_renames):
  """Rename custom ops so they use the same naming style as builtin ops.

  Args:
    model: The input tflite model.
    map_custom_op_renames: A mapping from old to new custom op names.
  """
  for op_code in model.operatorCodes:
    if op_code.customCode:
      op_code_str = op_code.customCode.decode('ascii')
      if op_code_str in map_custom_op_renames:
        op_code.customCode = map_custom_op_renames[op_code_str].encode('ascii')


def opcode_to_name(model, op_code):
  """Converts a TFLite op_code to the human readable name.

  Args:
    model: The input tflite model.
    op_code: The op_code to resolve to a readable name.

  Returns:
    A string containing the human readable op name, or None if not resolvable.
  """
  op = model.operatorCodes[op_code]
  code = max(op.builtinCode, op.deprecatedBuiltinCode)
  for name, value in vars(schema_fb.BuiltinOperator).items():
    if value == code:
      return name
  return None


def xxd_output_to_bytes(input_cc_file):
  """Converts xxd output C++ source file to bytes (immutable).

  Args:
    input_cc_file: Full path name to th C++ source file dumped by xxd

  Raises:
    RuntimeError: If input_cc_file path is invalid.
    IOError: If input_cc_file cannot be opened.

  Returns:
    A bytearray corresponding to the input cc file array.
  """
  # Match hex values in the string with comma as separator
  pattern = re.compile(r'\W*(0x[0-9a-fA-F,x ]+).*')

  model_bytearray = bytearray()

  with open(input_cc_file) as file_handle:
    for line in file_handle:
      values_match = pattern.match(line)

      if values_match is None:
        continue

      # Match in the parentheses (hex array only)
      list_text = values_match.group(1)

      # Extract hex values (text) from the line
      # e.g. 0x1c, 0x00, 0x00, 0x00, 0x54, 0x46, 0x4c,
      values_text = filter(None, list_text.split(','))

      # Convert to hex
      values = [int(x, base=16) for x in values_text]
      model_bytearray.extend(values)

  return bytes(model_bytearray)


def xxd_output_to_object(input_cc_file):
  """Converts xxd output C++ source file to object.

  Args:
    input_cc_file: Full path name to th C++ source file dumped by xxd

  Raises:
    RuntimeError: If input_cc_file path is invalid.
    IOError: If input_cc_file cannot be opened.

  Returns:
    A python object corresponding to the input tflite file.
  """
  model_bytes = xxd_output_to_bytes(input_cc_file)
  return convert_bytearray_to_object(model_bytes)


def byte_swap_buffer_content(buffer, chunksize, from_endiness, to_endiness):
  """"Helper function for byte-swapping the buffers field.
  """
  to_swap = [buffer.data[i:i+chunksize] for i in range(
    0, len(buffer.data), chunksize)]
  buffer.data = b''.join([int.from_bytes(
    byteswap, from_endiness).to_bytes(
      chunksize, to_endiness) for byteswap in to_swap])


def byte_swap_tflite_model_obj(model, from_endiness, to_endiness):
  """"Byte swaps the buffers field in a TFLite model.

  Args:
    model: TFLite model object of from_endiness format.
  
  """
  if model is None:
    return
  # Get all the constant buffers, byte swapping them as per their data types
  buffer_swapped = []
  types_of_16_bits = [schema_fb.TensorType.FLOAT16,
    schema_fb.TensorType.INT16, schema_fb.TensorType.UINT16]
  types_of_32_bits = [schema_fb.TensorType.FLOAT32,
    schema_fb.TensorType.INT32, schema_fb.TensorType.COMPLEX64,
    schema_fb.TensorType.UINT32]
  types_of_64_bits = [schema_fb.TensorType.INT64,
    schema_fb.TensorType.FLOAT64, schema_fb.TensorType.COMPLEX128,
    schema_fb.TensorType.UINT64]
  for subgraph in model.subgraphs:
    for tensor in subgraph.tensors:
      if (tensor.buffer>0 and tensor.buffer<len(model.buffers) and 
        tensor.buffer not in buffer_swapped and 
        model.buffers[tensor.buffer].data is not None):
        if tensor.type in types_of_16_bits: 
          byte_swap_buffer_content(model.buffers[tensor.buffer], 
            2, from_endiness, to_endiness)
        elif tensor.type in types_of_32_bits:
          byte_swap_buffer_content(model.buffers[tensor.buffer], 
            4, from_endiness, to_endiness)
        elif tensor.type in types_of_64_bits:
          byte_swap_buffer_content(model.buffers[tensor.buffer], 
            8, from_endiness, to_endiness)
        else:
          continue
        buffer_swapped.append(tensor.buffer)


def byte_swap_tflite_buffer(tflite_model, from_endiness, to_endiness):
  """"Generates a new model byte array after byte swapping its buffers field.

  Args:
    tflite_model: TFLite flatbuffer in a byte array of from_endiness format.

  Returns:
    TFLite flatbuffer in a bytes array, after being byte swapped to to_endiness
    format.

  """
  if tflite_model is None:
    return None
  # Load TFLite Flatbuffer byte array into an object.
  model = convert_bytearray_to_object(tflite_model)

  # Byte swapping the constant buffers as per their data types
  byte_swap_tflite_model_obj(model, from_endiness, to_endiness)

   # Return a TFLite flatbuffer as a byte array.
  return convert_object_to_bytearray(model)
<|MERGE_RESOLUTION|>--- conflicted
+++ resolved
@@ -24,11 +24,8 @@
 import copy
 import random
 import re
-<<<<<<< HEAD
+import struct
 import sys
-=======
-import struct
->>>>>>> b3865d7c
 
 import flatbuffers
 from tensorflow.lite.python import schema_py_generated as schema_fb
