package(default_visibility = ["//tensorflow:internal"])

licenses(["notice"])  # Apache 2.0

exports_files(["LICENSE"])

load(
    "//tensorflow:tensorflow.bzl",
    "tf_gen_op_wrapper_py",
    "tf_kernel_library",
)
load("//tensorflow:tensorflow.bzl", "tf_custom_op_py_library")

py_library(
    name = "counter",
    srcs = ["counter.py"],
    srcs_version = "PY2AND3",
    deps = [
        ":scan_ops",
        "//tensorflow/python:dtypes",
        "//tensorflow/python:framework_ops",
        "//tensorflow/python/data/ops:dataset_ops",
    ],
)

py_library(
    name = "get_single_element",
    srcs = ["get_single_element.py"],
    srcs_version = "PY2AND3",
    deps = [
        "//tensorflow/python:dataset_ops_gen",
        "//tensorflow/python/data/ops:dataset_ops",
        "//tensorflow/python/data/util:nest",
        "//tensorflow/python/data/util:sparse",
    ],
)

py_library(
    name = "iterator_ops",
    srcs = [
        "iterator_ops.py",
    ],
    srcs_version = "PY2AND3",
    deps = [
        "//tensorflow/python:dataset_ops_gen",
        "//tensorflow/python:framework_ops",
        "//tensorflow/python:training",
    ],
)

py_library(
    name = "random_ops",
    srcs = [
        "random_ops.py",
    ],
    srcs_version = "PY2AND3",
    deps = [
        "//tensorflow/python:constant_op",
        "//tensorflow/python:dataset_ops_gen",
        "//tensorflow/python:dtypes",
        "//tensorflow/python:framework_ops",
        "//tensorflow/python:random_seed",
        "//tensorflow/python:tensor_shape",
        "//tensorflow/python/data/ops:dataset_ops",
        "//tensorflow/python/data/util:nest",
        "//tensorflow/python/data/util:sparse",
    ],
)

py_library(
    name = "readers",
    srcs = [
        "readers.py",
    ],
    srcs_version = "PY2AND3",
    deps = [
        ":batching",
        ":interleave_ops",
        ":shuffle_ops",
        "//tensorflow/python:constant_op",
        "//tensorflow/python:dataset_ops_gen",
        "//tensorflow/python:dtypes",
        "//tensorflow/python:framework_ops",
        "//tensorflow/python:lib",
        "//tensorflow/python:math_ops",
        "//tensorflow/python:parsing_ops",
        "//tensorflow/python:platform",
        "//tensorflow/python:sparse_tensor",
        "//tensorflow/python:string_ops",
        "//tensorflow/python:tensor_shape",
        "//tensorflow/python:util",
        "//tensorflow/python/data/ops:dataset_ops",
        "//tensorflow/python/data/ops:readers",
        "//tensorflow/python/data/util:nest",
        "//third_party/py/numpy",
    ],
)

py_library(
    name = "shuffle_ops",
    srcs = [
        "shuffle_ops.py",
    ],
    srcs_version = "PY2AND3",
    deps = [
        "//tensorflow/python/data/ops:dataset_ops",
    ],
)

py_library(
    name = "batching",
    srcs = ["batching.py"],
    srcs_version = "PY2AND3",
    deps = [
        "//tensorflow/python:array_ops",
        "//tensorflow/python:dataset_ops_gen",
        "//tensorflow/python:dtypes",
        "//tensorflow/python:framework_ops",
        "//tensorflow/python:math_ops",
        "//tensorflow/python:tensor_shape",
        "//tensorflow/python:tensor_util",
        "//tensorflow/python/data/ops:dataset_ops",
        "//tensorflow/python/data/util:nest",
        "//tensorflow/python/data/util:sparse",
    ],
)

py_library(
    name = "enumerate_ops",
    srcs = ["enumerate_ops.py"],
    srcs_version = "PY2AND3",
    deps = [
        "//tensorflow/python:dtypes",
        "//tensorflow/python/data/ops:dataset_ops",
    ],
)

py_library(
    name = "error_ops",
    srcs = ["error_ops.py"],
    srcs_version = "PY2AND3",
    deps = [
        ":contrib_op_loader",
        ":gen_dataset_ops",
<<<<<<< HEAD
        "//tensorflow/contrib/framework:framework_py",
=======
        "//tensorflow/python/data/ops:dataset_ops",
        "//tensorflow/python/data/util:nest",
        "//tensorflow/python/data/util:sparse",
    ],
)

py_library(
    name = "grouping",
    srcs = ["grouping.py"],
    srcs_version = "PY2AND3",
    deps = [
>>>>>>> d665cda4
        "//tensorflow/python:array_ops",
        "//tensorflow/python:check_ops",
        "//tensorflow/python:dtypes",
        "//tensorflow/python:framework_ops",
        "//tensorflow/python:function",
        "//tensorflow/python:math_ops",
        "//tensorflow/python:tensor_shape",
        "//tensorflow/python/data/ops:dataset_ops",
        "//tensorflow/python/data/util:nest",
        "//tensorflow/python/data/util:sparse",
    ],
)

py_library(
    name = "interleave_ops",
    srcs = ["interleave_ops.py"],
    srcs_version = "PY2AND3",
    deps = [
        "//tensorflow/python:util",
        "//tensorflow/python/data/ops:readers",
    ],
)

py_library(
    name = "resampling",
    srcs = ["resampling.py"],
    srcs_version = "PY2AND3",
    deps = [
        ":batching",
        ":scan_ops",
        "//tensorflow/python:array_ops",
        "//tensorflow/python:control_flow_ops",
        "//tensorflow/python:dtypes",
        "//tensorflow/python:framework_ops",
        "//tensorflow/python:logging_ops",
        "//tensorflow/python:math_ops",
        "//tensorflow/python:random_ops",
        "//tensorflow/python/data/ops:dataset_ops",
    ],
)

py_library(
    name = "scan_ops",
    srcs = ["scan_ops.py"],
    srcs_version = "PY2AND3",
    deps = [
        "//tensorflow/python:dataset_ops_gen",
        "//tensorflow/python:framework_ops",
        "//tensorflow/python:function",
        "//tensorflow/python/data/ops:dataset_ops",
        "//tensorflow/python/data/util:nest",
        "//tensorflow/python/data/util:sparse",
    ],
)

py_library(
    name = "sliding",
    srcs = ["sliding.py"],
    srcs_version = "PY2AND3",
    deps = [
        "//tensorflow/python:dataset_ops_gen",
        "//tensorflow/python:dtypes",
        "//tensorflow/python:framework_ops",
        "//tensorflow/python:function",
        "//tensorflow/python/data/ops:dataset_ops",
        "//tensorflow/python/data/util:nest",
        "//tensorflow/python/data/util:sparse",
    ],
)

py_library(
    name = "stats_ops",
    srcs = ["stats_ops.py"],
    srcs_version = "PY2AND3",
    deps = [
        "//tensorflow/python:dataset_ops_gen",
        "//tensorflow/python:dtypes",
        "//tensorflow/python:framework_ops",
        "//tensorflow/python/data/ops:dataset_ops",
        "//tensorflow/python/data/ops:iterator_ops",
        "//tensorflow/python/data/util:nest",
        "//tensorflow/python/data/util:sparse",
    ],
)

py_library(
    name = "threadpool",
    srcs = ["threadpool.py"],
    srcs_version = "PY2AND3",
    deps = [
        ":contrib_op_loader",
        ":gen_dataset_ops",
        "//tensorflow/python:resource_variable_ops",
        "//tensorflow/python/data/ops:dataset_ops",
        "//tensorflow/python/data/util:nest",
        "//tensorflow/python/data/util:sparse",
        "//tensorflow/python/eager:context",
    ],
)

py_library(
    name = "unique",
    srcs = [
        "unique.py",
    ],
    srcs_version = "PY2AND3",
    deps = [
        ":contrib_op_loader",
        ":gen_dataset_ops",
        "//tensorflow/python:dtypes",
        "//tensorflow/python/data/ops:dataset_ops",
        "//tensorflow/python/data/util:nest",
        "//tensorflow/python/data/util:sparse",
    ],
)

tf_gen_op_wrapper_py(
    name = "gen_dataset_ops",
    out = "gen_dataset_ops.py",
    deps = ["//tensorflow/contrib/data:dataset_ops_op_lib"],
)

tf_kernel_library(
    name = "dataset_ops_kernels",
    deps = [
        "//tensorflow/contrib/data/kernels:dataset_kernels",
        "//tensorflow/core:framework",
    ],
    alwayslink = 1,
)

tf_custom_op_py_library(
    name = "contrib_op_loader",
    srcs = ["contrib_op_loader.py"],
    dso = ["//tensorflow/contrib/data:_dataset_ops.so"],
    kernels = [
        ":dataset_ops_kernels",
        "//tensorflow/contrib/data:dataset_ops_op_lib",
    ],
    srcs_version = "PY2AND3",
    deps = [
        ":gen_dataset_ops",
        "//tensorflow/contrib/util:util_py",
        "//tensorflow/python:platform",
    ],
)

py_library(
    name = "prefetching_ops",
    srcs = ["prefetching_ops.py"],
    deps = [
        ":contrib_op_loader",
        "//tensorflow/python:framework_ops",
        "//tensorflow/python/data/ops:dataset_ops",
        "//tensorflow/python/data/util:nest",
        "//tensorflow/python/data/util:sparse",
    ],
)

py_library(
    name = "dataset_ops",
    deps = [
        ":batching",
        ":counter",
        ":enumerate_ops",
        ":error_ops",
        ":get_single_element",
        ":grouping",
        ":interleave_ops",
        ":prefetching_ops",
        ":readers",
        ":resampling",
        ":scan_ops",
        ":shuffle_ops",
        ":sliding",
        ":stats_ops",
        ":threadpool",
        ":unique",
        "//tensorflow/python:dataset_ops_gen",
        "//tensorflow/python:util",
        "//tensorflow/python/data/ops:dataset_ops",
        "//tensorflow/python/data/util:nest",
    ],
)<|MERGE_RESOLUTION|>--- conflicted
+++ resolved
@@ -112,6 +112,7 @@
     srcs = ["batching.py"],
     srcs_version = "PY2AND3",
     deps = [
+        "//tensorflow/contrib/framework:framework_py",
         "//tensorflow/python:array_ops",
         "//tensorflow/python:dataset_ops_gen",
         "//tensorflow/python:dtypes",
@@ -142,9 +143,6 @@
     deps = [
         ":contrib_op_loader",
         ":gen_dataset_ops",
-<<<<<<< HEAD
-        "//tensorflow/contrib/framework:framework_py",
-=======
         "//tensorflow/python/data/ops:dataset_ops",
         "//tensorflow/python/data/util:nest",
         "//tensorflow/python/data/util:sparse",
@@ -156,7 +154,6 @@
     srcs = ["grouping.py"],
     srcs_version = "PY2AND3",
     deps = [
->>>>>>> d665cda4
         "//tensorflow/python:array_ops",
         "//tensorflow/python:check_ops",
         "//tensorflow/python:dtypes",
